// Enhanced UI JavaScript for Stremio Addon Control Panel - Merged Version
class StremioAddonUI {
    constructor() {
        this.currentTab = 'dashboard';
        this.healthData = {};
        this.performanceData = {
            responseTime: [],
            successRate: [],
            memoryUsage: [],
            cpuUsage: [],
            activeConnections: []
        };
        this.activityLog = [];
        this.settings = {};
        this.refreshInterval = null;
        this.performanceInterval = null;
        this.chartInstances = {};
        this.isInitialized = false;
        
        // Progressive AI Enhancement System
        this.progressiveEnhancementEnabled = true;
        this.enhancementCheckInterval = 5000; // Check every 5 seconds
        this.activeEnhancementChecks = new Map();
        
        this.init();
    }

    init() {
        console.log('Initializing Enhanced Stremio Addon UI...');
        
        try {
            // Check if DOM is ready
            if (document.readyState === 'loading') {
                document.addEventListener('DOMContentLoaded', () => this.initializeAfterDOM());
            } else {
                this.initializeAfterDOM();
            }
        } catch (error) {
            console.error('Critical error during UI initialization:', error);
            this.showNotification('System initialization failed - please refresh the page', 'error');
        }
    }

    initializeAfterDOM() {
        try {
            if (this.isInitialized) {
                console.log('UI already initialized, skipping...');
                return;
            }

            // Setup event listeners first
            this.setupEventListeners();
            
            // Load settings and initialize components
            this.loadSettings();
            this.startHealthMonitoring();
            this.startPerformanceMonitoring();
            
            // Initialize dashboard with error handling
            this.updateDashboard().catch(error => {
                console.error('Initial dashboard update failed:', error);
                this.showNotification('Dashboard initialization failed - some features may be limited', 'warning');
            });
            
            this.updateTorrentsTab();
            this.populateProviders();
            this.populateSubtitleSources();
            
            // Show success notification
            this.showNotification('Enhanced UI initialized successfully', 'success');
            
            // Initialize charts with error handling
            this.initializeCharts().catch(error => {
                console.error('Chart initialization failed:', error);
            });
            
            this.isInitialized = true;
            console.log('Enhanced Stremio Addon UI initialization complete');
            
        } catch (error) {
            console.error('Critical error during UI initialization:', error);
            this.showNotification('System initialization failed - please refresh the page', 'error');
        }
    }

    setupEventListeners() {
        console.log('Setting up event listeners...');
        
        // Tab navigation with more robust handling
        const tabs = document.querySelectorAll('.nav-tab');
        console.log(`Found ${tabs.length} tabs`);
        
        tabs.forEach((tab, index) => {
            console.log(`Setting up tab ${index}: ${tab.dataset.tab}`);
            tab.addEventListener('click', (e) => {
                e.preventDefault();
                console.log('Tab clicked:', e.target);
                
                // Get the tab name from the clicked element or its parent
                const tabName = e.target.dataset.tab || e.target.closest('.nav-tab').dataset.tab;
                console.log('Tab name:', tabName);
                
                if (tabName) {
                    this.switchTab(tabName);
                } else {
                    console.error('No tab name found for clicked element');
                }
            });
        });

        // Range inputs
        document.querySelectorAll('.form-range').forEach(range => {
            range.addEventListener('input', (e) => {
                const valueSpan = e.target.nextElementSibling;
                if (valueSpan && valueSpan.classList.contains('range-value')) {
                    valueSpan.textContent = e.target.value;
                }
            });
        });

        // Settings auto-save
        document.querySelectorAll('.form-input, .form-select, .toggle-input').forEach(input => {
            input.addEventListener('change', () => {
                this.saveSettings();
            });
        });

        // Import config file
        const configFileInput = document.getElementById('config-file');
        if (configFileInput) {
            configFileInput.addEventListener('change', (e) => {
                this.handleConfigImport(e);
            });
        }

        // Addon installation buttons
        const installBtn = document.getElementById('install-addon-btn');
        if (installBtn) {
            installBtn.addEventListener('click', () => {
                this.installAddon();
            });
        }

        const copyManifestBtn = document.getElementById('copy-manifest-btn');
        if (copyManifestBtn) {
            copyManifestBtn.addEventListener('click', () => {
                this.copyManifestUrl();
            });
        }

        const copyAddonBtn = document.getElementById('copy-addon-btn');
        if (copyAddonBtn) {
            copyAddonBtn.addEventListener('click', () => {
                this.copyAddonUrl();
            });
        }
        // Test buttons
        document.querySelectorAll('[data-test]').forEach(button => {
            button.addEventListener('click', (e) => {
                const testType = e.target.dataset.test;
                this.runTest(testType);
            });
        });
        
        console.log('Event listeners setup complete');
    }

    switchTab(tabName) {
        console.log(`Switching to tab: ${tabName}`);
        
        // Update active tab
        document.querySelectorAll('.nav-tab').forEach(tab => {
            tab.classList.remove('active');
        });
        
        const activeTab = document.querySelector(`[data-tab="${tabName}"]`);
        if (activeTab) {
            activeTab.classList.add('active');
            console.log(`Tab button activated: ${tabName}`);
        } else {
            console.error(`Tab button not found for: ${tabName}`);
        }

        // Update content
        document.querySelectorAll('.tab-content').forEach(content => {
            content.classList.remove('active');
        });
        
        const tabContent = document.getElementById(tabName);
        if (tabContent) {
            tabContent.classList.add('active');
            console.log(`Tab content activated: ${tabName}`);
        } else {
            console.error(`Tab content not found for: ${tabName}`);
        }

        this.currentTab = tabName;

        // Load tab-specific data
        switch(tabName) {
            case 'dashboard':
                this.updateDashboard();
                break;
            case 'subtitles':
                this.updateSubtitlesTab();
                break;
            case 'torrents':
                this.updateTorrentsTab();
                break;
            case 'health':
                this.initializeCharts();
                this.updateHealthTab();
                break;
            case 'settings':
                this.updateSettingsTab();
                break;
        }
    }

    async updateDashboard() {
        try {
            console.log('Updating dashboard...');
            
            // Show loading state
            this.showLoadingState();
            
            // Update quick stats using the new dashboard API
            const dashboardData = await this.fetchDashboardData();
            if (dashboardData) {
                console.log('Dashboard data received:', dashboardData);
                
                // Update quick stats safely
                this.updateElementSafely('subtitles-processed', dashboardData.subtitlesProcessed || 0);
                this.updateElementSafely('torrents-found', dashboardData.torrentsFound || 0);
                this.updateElementSafely('active-providers', dashboardData.activeProviders || 0);
                this.updateElementSafely('uptime', this.formatUptime(dashboardData.uptime || 0));

                // Update system status
                await this.updateSystemStatus(dashboardData.status);

                // Update performance metrics
                this.updatePerformanceMetrics(dashboardData);
                
                // Update system info
                this.updateSystemInfo(dashboardData);
                
                // Hide loading state
                this.hideLoadingState();
                
                console.log('Dashboard updated successfully');
            } else {
                // Handle case where no data is returned
                this.showFallbackData();
                this.hideLoadingState();
            }

        } catch (error) {
            console.error('Error updating dashboard:', error);
            this.hideLoadingState();
            this.showFallbackData();
            
            // Show a more helpful error message
            const errorMessage = error.message.includes('fetch') || error.message.includes('Failed to fetch') 
                ? 'Cannot connect to server - please check if the server is running on port 7000'
                : 'Dashboard update failed - using cached data';
            
            this.showNotification(errorMessage, 'warning');
        }
    }

    // Helper function to safely update DOM elements
    updateElementSafely(elementId, value) {
        const element = document.getElementById(elementId);
        if (element) {
            element.textContent = value;
        } else {
            console.warn(`Element not found: ${elementId}`);
        }
    }

    // Initialize fallback UI when main UI elements are missing
    initializeFallbackUI() {
        console.log('Initializing fallback UI...');
        
        // Create basic dashboard if missing
        const dashboardTab = document.getElementById('dashboard');
        if (!dashboardTab) {
            const newDashboard = document.createElement('div');
            newDashboard.id = 'dashboard';
            newDashboard.className = 'tab-content active';
            newDashboard.innerHTML = `
                <div class="stats-grid">
                    <div class="stat-card">
                        <h3>System Status</h3>
                        <p id="system-status">Initializing...</p>
                    </div>
                    <div class="stat-card">
                        <h3>Subtitles Processed</h3>
                        <p id="subtitles-processed">0</p>
                    </div>
                    <div class="stat-card">
                        <h3>Active Providers</h3>
                        <p id="active-providers">0</p>
                    </div>
                    <div class="stat-card">
                        <h3>Uptime</h3>
                        <p id="uptime">0s</p>
                    </div>
                </div>
            `;
            
            const mainContent = document.querySelector('.main-content') || document.body;
            mainContent.appendChild(newDashboard);
        }
    }

    // Show loading state
    showLoadingState() {
        const elements = ['subtitles-processed', 'torrents-found', 'active-providers', 'uptime'];
        elements.forEach(id => {
            this.updateElementSafely(id, 'Loading...');
        });
    }

    // Hide loading state
    hideLoadingState() {
        // Remove any loading indicators
        document.querySelectorAll('.loading').forEach(el => {
            el.classList.remove('loading');
        });
    }

    // Show fallback data when real data is unavailable
    showFallbackData() {
        console.log('Showing fallback data...');
        
        this.updateElementSafely('subtitles-processed', 'N/A');
        this.updateElementSafely('torrents-found', 'N/A');
        this.updateElementSafely('active-providers', 'N/A');
        this.updateElementSafely('uptime', 'N/A');
        
        const statusEl = document.getElementById('system-status');
        if (statusEl) {
            statusEl.textContent = 'Offline';
            statusEl.className = 'status-offline';
        }
    }

    // Fetch dashboard data with proper error handling
    async fetchDashboardData() {
        try {
            const response = await fetch('/api/dashboard');
            if (!response.ok) {
                // Try legacy health endpoint as fallback
                const healthResponse = await fetch('/api/health');
                if (healthResponse.ok) {
                    const healthData = await healthResponse.json();
                    return {
                        status: healthData.status || 'online',
                        subtitlesProcessed: 0,
                        torrentsFound: 0,
                        activeProviders: Object.values(healthData.services || {}).filter(Boolean).length,
                        uptime: 0,
                        performance: {
                            responseTime: 0,
                            successRate: 0,
                            memoryUsage: 0,
                            activeConnections: 0
                        }
                    };
                }
                // Return fallback data instead of null
                return {
                    subtitlesProcessed: 0,
                    torrentsFound: 0,
                    activeProviders: 0,
                    uptime: 0,
                    memoryUsage: 0,
                    successRate: 0,
                    status: 'warning',
                    message: 'API not responding'
                };
            }
            return await response.json();
        } catch (error) {
            console.error('Failed to fetch dashboard data:', error);
            // Return fallback data instead of null
            return {
                subtitlesProcessed: 0,
                torrentsFound: 0,
                activeProviders: 0,
                uptime: 0,
                memoryUsage: 0,
                successRate: 0,
                status: 'error',
                message: 'Failed to fetch data'
            };
        }
    }

    // Format uptime in human-readable format
    formatUptime(seconds) {
        if (!seconds || seconds === 0) return '0s';
        
        const days = Math.floor(seconds / 86400);
        const hours = Math.floor((seconds % 86400) / 3600);
        const minutes = Math.floor((seconds % 3600) / 60);
        const secs = Math.floor(seconds % 60);
        
        if (days > 0) return `${days}d ${hours}h`;
        if (hours > 0) return `${hours}h ${minutes}m`;
        if (minutes > 0) return `${minutes}m ${secs}s`;
        return `${secs}s`;
    }

    // Update system status with proper styling
    async updateSystemStatus(status) {
        const statusEl = document.getElementById('system-status');
        if (!statusEl) {
            console.warn('System status element not found');
            return;
        }
        
        // Remove existing status classes
        statusEl.classList.remove('status-online', 'status-offline', 'status-warning', 'status-error');
        
        switch(status) {
            case 'ok':
            case 'online':
            case 'healthy':
                statusEl.textContent = 'Online';
                statusEl.classList.add('status-online');
                break;
            case 'warning':
                statusEl.textContent = 'Warning';
                statusEl.classList.add('status-warning');
                break;
            case 'error':
            case 'offline':
                statusEl.textContent = 'Offline';
                statusEl.classList.add('status-offline');
                break;
            default:
                statusEl.textContent = 'Unknown';
                statusEl.classList.add('status-warning');
        }
    }

    // Update performance metrics safely
    updatePerformanceMetrics(data) {
        if (!data || !data.performance) return;
        
        const perf = data.performance;
        
        // Update response time
        this.updateElementSafely('avg-response-time', `${perf.responseTime || 0}ms`);
        
        // Update success rate
        this.updateElementSafely('success-rate', `${perf.successRate || 0}%`);
        
        // Update memory usage
        this.updateElementSafely('memory-usage', `${perf.memoryUsage || 0}MB`);
        
        // Update active connections
        this.updateElementSafely('active-connections', perf.activeConnections || 0);
        
        // Add to performance data arrays
        if (perf.responseTime !== undefined) {
            this.performanceData.responseTime.push(perf.responseTime);
            if (this.performanceData.responseTime.length > 50) {
                this.performanceData.responseTime.shift();
            }
        }
        
        if (perf.successRate !== undefined) {
            this.performanceData.successRate.push(perf.successRate);
            if (this.performanceData.successRate.length > 50) {
                this.performanceData.successRate.shift();
            }
        }
        
        if (perf.memoryUsage !== undefined) {
            this.performanceData.memoryUsage.push(perf.memoryUsage);
            if (this.performanceData.memoryUsage.length > 50) {
                this.performanceData.memoryUsage.shift();
            }
        }
    }

    // Update system info safely
    updateSystemInfo(data) {
        if (!data) return;
        
        // Update Node.js version
        this.updateElementSafely('node-version', process?.version || 'Unknown');
        
        // Update uptime
        this.updateElementSafely('system-uptime', this.formatUptime(data.uptime || 0));
        
        // Update server info
        if (data.services) {
            const enabledServices = Object.values(data.services).filter(Boolean).length;
            this.updateElementSafely('enabled-services', enabledServices);
        }
    }
    updateActivityDisplay() {
        const container = document.getElementById('activity-list');
        if (!container) return;

        container.innerHTML = '';
        
        this.activityLog.slice(0, 10).forEach(activity => {
            const activityElement = document.createElement('div');
            activityElement.className = 'activity-item';
            activityElement.innerHTML = `
                <div class="activity-time">${activity.timestamp.toLocaleTimeString()}</div>
                <div class="activity-text">${activity.message}</div>
            `;
            container.appendChild(activityElement);
        });
    }

    logActivity(message, type = 'info') {
        this.addToActivityLog(message, type);
    }

    applySettings(settings) {
        // Apply AI settings
        if (settings.aiProvider) document.getElementById('ai-provider').value = settings.aiProvider;
        if (settings.aiModel) document.getElementById('ai-model').value = settings.aiModel;
        if (settings.correctionIntensity) {
            document.getElementById('correction-intensity').value = settings.correctionIntensity;
            const rangeValue = document.querySelector('#correction-intensity + .range-value');
            if (rangeValue) rangeValue.textContent = settings.correctionIntensity;
        }
        if (settings.aiTemperature) {
            document.getElementById('ai-temperature').value = settings.aiTemperature;
            const rangeValue = document.querySelector('#ai-temperature + .range-value');
            if (rangeValue) rangeValue.textContent = settings.aiTemperature;
        }

        // Apply language settings
        if (settings.primaryLanguage) document.getElementById('primary-language').value = settings.primaryLanguage;
        if (settings.fallbackLanguage) document.getElementById('fallback-language').value = settings.fallbackLanguage;
        if (settings.autoTranslate !== undefined) document.getElementById('auto-translate').checked = settings.autoTranslate;
        if (settings.hearingImpaired !== undefined) document.getElementById('hearing-impaired').checked = settings.hearingImpaired;

        // Apply advanced settings
        if (settings.aiEnabled !== undefined) document.getElementById('ai-enabled').checked = settings.aiEnabled;
        if (settings.debugMode !== undefined) document.getElementById('debug-mode').checked = settings.debugMode;
        if (settings.scrapingEnabled !== undefined) document.getElementById('scraping-enabled').checked = settings.scrapingEnabled;
        if (settings.cacheEnabled !== undefined) document.getElementById('cache-enabled').checked = settings.cacheEnabled;
        if (settings.maxConcurrentRequests) document.getElementById('max-concurrent-requests').value = settings.maxConcurrentRequests;
        if (settings.requestTimeout) document.getElementById('request-timeout').value = settings.requestTimeout;
        if (settings.minSubtitleScore) {
            document.getElementById('min-subtitle-score').value = settings.minSubtitleScore;
            const rangeValue = document.querySelector('#min-subtitle-score + .range-value');
            if (rangeValue) rangeValue.textContent = settings.minSubtitleScore;
        }

        // Apply API keys (only if they exist)
        if (settings.apiKeys) {
            Object.entries(settings.apiKeys).forEach(([key, value]) => {
                if (value) {
                    const element = document.getElementById(`${key}-api-key`);
                    if (element) element.value = value;
                }
            });
        }

        // Apply Jackett URL
        if (settings.jackettUrl) document.getElementById('jackett-url').value = settings.jackettUrl;

        console.log('Settings applied successfully');
    }

    // API Testing Functions
    async testSubtitleSearch() {
        const imdbId = document.getElementById('test-imdb')?.value;
        const language = document.getElementById('test-language')?.value;
        const resultsDiv = document.getElementById('subtitle-test-results');
        
        if (!imdbId) {
            this.showNotification('Please enter an IMDb ID', 'error');
            return;
        }

        if (resultsDiv) {
            resultsDiv.innerHTML = '<div class="test-loading">Testing subtitle search...</div>';
            resultsDiv.classList.add('show');
        }

        try {
            const response = await fetch('/api/test/subtitle', {
                method: 'POST',
                headers: {
                    'Content-Type': 'application/json',
                },
                body: JSON.stringify({ imdbId, language })
            });

            const result = await response.json();
            
            if (response.ok && result.subtitles && result.subtitles.length > 0) {
                if (resultsDiv) {
                    resultsDiv.innerHTML = `
                        <div class="test-success">
                            <h4>✓ Found ${result.subtitles.length} subtitle(s)</h4>
                            <pre>${JSON.stringify(result.subtitles, null, 2)}</pre>
                        </div>
                    `;
                }
                this.showNotification('Subtitle search successful', 'success');
            } else {
                if (resultsDiv) {
                    resultsDiv.innerHTML = `
                        <div class="test-error">
                            <h4>⚠ No subtitles found</h4>
                            <pre>${JSON.stringify(result, null, 2)}</pre>
                        </div>
                    `;
                }
                this.showNotification('No subtitles found', 'warning');
            }
        } catch (error) {
            if (resultsDiv) {
                resultsDiv.innerHTML = `
                    <div class="test-error">
                        <h4>✗ Test failed</h4>
                        <pre>${error.message}</pre>
                    </div>
                `;
            }
            this.showNotification('Test failed: ' + error.message, 'error');
        }
    }

    async testTorrentSearch() {
        const imdbId = document.getElementById('torrent-test-imdb')?.value;
        const quality = document.getElementById('torrent-test-quality')?.value;
        const resultsDiv = document.getElementById('torrent-test-results');
        
        if (!imdbId) {
            this.showNotification('Please enter an IMDb ID', 'error');
            return;
        }

        if (resultsDiv) {
            resultsDiv.innerHTML = '<div class="test-loading">Testing torrent search...</div>';
            resultsDiv.classList.add('show');
        }

        try {
            const response = await fetch('/api/test/torrent', {
                method: 'POST',
                headers: {
                    'Content-Type': 'application/json',
                },
                body: JSON.stringify({ imdbId, quality })
            });

            const result = await response.json();
            
            if (response.ok && result.streams && result.streams.length > 0) {
                if (resultsDiv) {
                    resultsDiv.innerHTML = `
                        <div class="test-success">
                            <h4>✓ Found ${result.streams.length} stream(s)</h4>
                            <pre>${JSON.stringify(result.streams, null, 2)}</pre>
                        </div>
                    `;
                }
                this.showNotification('Torrent search successful', 'success');
            } else {
                if (resultsDiv) {
                    resultsDiv.innerHTML = `
                        <div class="test-error">
                            <h4>⚠ No streams found</h4>
                            <pre>${JSON.stringify(result, null, 2)}</pre>
                        </div>
                    `;
                }
                this.showNotification('No streams found', 'warning');
            }
        } catch (error) {
            if (resultsDiv) {
                resultsDiv.innerHTML = `
                    <div class="test-error">
                        <h4>✗ Test failed</h4>
                        <pre>${error.message}</pre>
                    </div>
                `;
            }
            this.showNotification('Test failed: ' + error.message, 'error');
        }
    }

    async testApiKeys() {
        const results = {};
        const keys = {
            gemini: document.getElementById('gemini-api-key')?.value,
            openai: document.getElementById('openai-api-key')?.value,
            claude: document.getElementById('claude-api-key')?.value,
            opensubtitles: document.getElementById('opensubtitles-api-key')?.value,
            tmdb: document.getElementById('tmdb-api-key')?.value,
            subdl: document.getElementById('subdl-api-key')?.value,
            realdebrid: document.getElementById('realdebrid-api-key')?.value,
            alldebrid: document.getElementById('alldebrid-api-key')?.value,
            jackett: document.getElementById('jackett-api-key')?.value
        };

        this.showNotification('Testing API keys...', 'info');

        for (const [key, value] of Object.entries(keys)) {
            if (value && value !== '***') {
                try {
                    const response = await fetch(`/api/test/key/${key}`, {
                        method: 'POST',
                        headers: {
                            'Content-Type': 'application/json',
                        },
                        body: JSON.stringify({ apiKey: value })
                    });

                    const result = await response.json();
                    results[key] = result.success ? 'Valid' : 'Invalid';
                } catch (error) {
                    results[key] = 'Error';
                }
            } else {
                results[key] = 'Not set';
            }
        }

        let message = 'API Key Test Results:\n';
        Object.entries(results).forEach(([key, result]) => {
            message += `${key}: ${result}\n`;
        });

        this.showNotification(message, 'info');
    }

    async testConnection(provider) {
        try {
            const response = await fetch(`/api/test/connection/${provider}`);
            const result = await response.json();
            
            if (result.success) {
                this.showNotification(`${provider} connection successful`, 'success');
                return true;
            } else {
                this.showNotification(`${provider} connection failed: ${result.error}`, 'error');
                return false;
            }
        } catch (error) {
            this.showNotification(`${provider} connection error: ${error.message}`, 'error');
            return false;
        }
    }

    // Configuration Management
    exportConfig() {
        const settings = {
            aiProvider: document.getElementById('ai-provider')?.value,
            aiModel: document.getElementById('ai-model')?.value,
            correctionIntensity: document.getElementById('correction-intensity')?.value,
            aiTemperature: document.getElementById('ai-temperature')?.value,
            primaryLanguage: document.getElementById('primary-language')?.value,
            fallbackLanguage: document.getElementById('fallback-language')?.value,
            autoTranslate: document.getElementById('auto-translate')?.checked,
            hearingImpaired: document.getElementById('hearing-impaired')?.checked,
            aiEnabled: document.getElementById('ai-enabled')?.checked,
            debugMode: document.getElementById('debug-mode')?.checked,
            scrapingEnabled: document.getElementById('scraping-enabled')?.checked,
            cacheEnabled: document.getElementById('cache-enabled')?.checked,
            maxConcurrentRequests: document.getElementById('max-concurrent-requests')?.value,
            requestTimeout: document.getElementById('request-timeout')?.value,
            minSubtitleScore: document.getElementById('min-subtitle-score')?.value,
            jackettUrl: document.getElementById('jackett-url')?.value,
            useEnvironmentFallback: document.getElementById('use-environment-fallback')?.checked
        };

        const dataStr = JSON.stringify(settings, null, 2);
        const dataUri = 'data:application/json;charset=utf-8,'+ encodeURIComponent(dataStr);
        
        const exportFileDefaultName = 'stremio-addon-config.json';
        
        const linkElement = document.createElement('a');
        linkElement.setAttribute('href', dataUri);
        linkElement.setAttribute('download', exportFileDefaultName);
        linkElement.click();
    }

    importConfig() {
        const fileInput = document.getElementById('config-file');
        if (fileInput) {
            fileInput.click();
        }
    }

    handleConfigImport(event) {
        const file = event.target.files[0];
        if (file) {
            const reader = new FileReader();
            reader.onload = (e) => {
                try {
                    const config = JSON.parse(e.target.result);
                    this.applySettings(config);
                    this.showNotification('Configuration imported successfully', 'success');
                } catch (error) {
                    this.showNotification('Failed to import configuration: ' + error.message, 'error');
                }
            };
            reader.readAsText(file);
        }
    }

    // Cache Management
    clearCache() {
        fetch('/api/cache/clear', { method: 'POST' })
            .then(response => response.json())
            .then(data => {
                this.showNotification('Cache cleared successfully', 'success');
                this.updateTorrentsTab();
            })
            .catch(error => {
                this.showNotification('Failed to clear cache: ' + error.message, 'error');
            });
    }

    // Error Log Management
    clearErrorLogs() {
        const errorLogsElement = document.getElementById('error-logs');
        if (errorLogsElement) {
            errorLogsElement.innerHTML = '<div class="log-item"><span class="log-time">System</span><span class="log-message log-success">Error logs cleared</span></div>';
        }
        this.showNotification('Error logs cleared', 'success');
    }

    exportErrorLogs() {
        const logs = Array.from(document.querySelectorAll('.log-item')).map(item => {
            const time = item.querySelector('.log-time')?.textContent || '';
            const message = item.querySelector('.log-message')?.textContent || '';
            return { time, message };
        });

        const dataStr = JSON.stringify(logs, null, 2);
        const dataUri = 'data:application/json;charset=utf-8,'+ encodeURIComponent(dataStr);
        
        const linkElement = document.createElement('a');
        linkElement.setAttribute('href', dataUri);
        linkElement.setAttribute('download', 'error-logs.json');
        linkElement.click();
    }

    // Utility Functions
    toggleVisibility(inputId) {
        const input = document.getElementById(inputId);
        if (!input) return;
        
        const button = input.nextElementSibling;
        if (!button) return;
        
        const icon = button.querySelector('i');
        if (!icon) return;
        
        if (input.type === 'password') {
            input.type = 'text';
            icon.classList.remove('fa-eye');
            icon.classList.add('fa-eye-slash');
        } else {
            input.type = 'password';
            icon.classList.remove('fa-eye-slash');
            icon.classList.add('fa-eye');
        }
    }

    async getSettings() {
        try {
            const response = await fetch('/api/settings');
            if (response.ok) {
                const data = await response.json();
                return data.settings || data;
            }
        } catch (error) {
            console.error('Error getting settings:', error);
        }
        return this.settings || {};
    }

    // Enhanced connection testing
    async testAllConnections() {
        const testButton = document.querySelector('button[onclick="testAllConnections()"]');
        const originalText = testButton.innerHTML;
        
        testButton.innerHTML = '<i class="fas fa-spinner fa-spin"></i> Testing...';
        testButton.disabled = true;
        
        try {
            // Test Real-Debrid
            await this.testConnection('real-debrid');
            
            // Test AllDebrid
            await this.testConnection('alldebrid');
            
            // Test OpenSubtitles
            await this.testConnection('opensubtitles');
            
            // Show success message
            this.showNotification('All connections tested successfully!', 'success');
            
        } catch (error) {
            this.showNotification('Some connections failed. Check the logs for details.', 'error');
        } finally {
            testButton.innerHTML = originalText;
            testButton.disabled = false;
        }
    }

    // Password visibility toggle
    togglePasswordVisibility(inputId) {
        const input = document.getElementById(inputId);
        const button = input.nextElementSibling;
        const icon = button.querySelector('i');
        
        if (input.type === 'password') {
            input.type = 'text';
            icon.className = 'fas fa-eye-slash';
        } else {
            input.type = 'password';
            icon.className = 'fas fa-eye';
        }
    }

    // Enhanced initialization
    async initializeApp() {
        console.log('Initializing application...');
        
        // Load settings
        await this.loadSettings();
        
        // Check environment status
        await this.checkEnvironmentStatus();
        
        // Start performance monitoring if enabled
        const settings = await this.getSettings();
        if (settings && settings.performanceMonitoring) {
            this.startPerformanceMonitoring();
        }
        
        // Test initial connections
        await this.testAllConnections();
        
        console.log('Application initialized successfully');
    }

    // Health monitoring functions
    startHealthMonitoring() {
        if (this.refreshInterval) {
            clearInterval(this.refreshInterval);
        }
        
        // Update health every 10 seconds
        this.refreshInterval = setInterval(() => {
            this.updateDashboard().catch(error => {
                console.warn('Health monitoring update failed:', error);
            });
        }, 10000);
        
        console.log('Health monitoring started');
    }

    // Performance monitoring functions
    startPerformanceMonitoring() {
        if (this.performanceInterval) {
            clearInterval(this.performanceInterval);
        }
        
        // Update performance metrics every 5 seconds
        this.performanceInterval = setInterval(() => {
            this.fetchPerformanceMetrics().catch(error => {
                console.warn('Performance monitoring update failed:', error);
            });
        }, 5000);
        
        console.log('Performance monitoring started');
    }

    async fetchPerformanceMetrics() {
        try {
            const response = await fetch('/api/performance/metrics');
            if (response.ok) {
                const metrics = await response.json();
                this.updatePerformanceDisplay(metrics);
            }
        } catch (error) {
            console.error('Failed to fetch performance metrics:', error);
        }
    }

    updatePerformanceDisplay(metrics) {
        if (!metrics) return;
        
        // Update current metrics
        this.updateElementSafely('current-memory', `${metrics.memory?.heapUsed || 0}MB`);
        this.updateElementSafely('current-cpu', `${metrics.cpu?.user || 0}ms`);
        this.updateElementSafely('total-requests', metrics.requests?.total || 0);
        this.updateElementSafely('request-success-rate', `${metrics.requests?.successRate || 0}%`);
    }

    // Load and save settings
    async loadSettings() {
        try {
            const response = await fetch('/api/settings');
            if (response.ok) {
                const data = await response.json();
                this.settings = data.settings || data;
                this.applySettings(this.settings);
                console.log('Settings loaded successfully');
            }
        } catch (error) {
            console.error('Failed to load settings:', error);
            // Use default settings
            this.settings = this.getDefaultSettings();
            this.applySettings(this.settings);
        }
    }

    async saveSettings() {
        try {
            // Collect current settings from form
            const settings = {
                aiProvider: document.getElementById('ai-provider')?.value,
                aiModel: document.getElementById('ai-model')?.value,
                correctionIntensity: document.getElementById('correction-intensity')?.value,
                aiTemperature: document.getElementById('ai-temperature')?.value,
                primaryLanguage: document.getElementById('primary-language')?.value,
                fallbackLanguage: document.getElementById('fallback-language')?.value,
                autoTranslate: document.getElementById('auto-translate')?.checked,
                hearingImpaired: document.getElementById('hearing-impaired')?.checked,
                aiEnabled: document.getElementById('ai-enabled')?.checked,
                debugMode: document.getElementById('debug-mode')?.checked,
                scrapingEnabled: document.getElementById('scraping-enabled')?.checked,
                cacheEnabled: document.getElementById('cache-enabled')?.checked,
                maxConcurrentRequests: document.getElementById('max-concurrent-requests')?.value,
                requestTimeout: document.getElementById('request-timeout')?.value,
                minSubtitleScore: document.getElementById('min-subtitle-score')?.value
            };
            
            const response = await fetch('/api/settings', {
                method: 'POST',
                headers: {
                    'Content-Type': 'application/json',
                },
                body: JSON.stringify({ settings })
            });
            
            if (response.ok) {
                this.showNotification('Settings saved successfully', 'success');
                this.settings = settings;
            } else {
                throw new Error('Failed to save settings');
            }
        } catch (error) {
            console.error('Failed to save settings:', error);
            this.showNotification('Failed to save settings: ' + error.message, 'error');
        }
    }

    getDefaultSettings() {
        return {
            aiProvider: 'gemini',
            aiModel: 'gemini-pro',
            correctionIntensity: 50,
            aiTemperature: 0.7,
            primaryLanguage: 'tr',
            fallbackLanguage: 'en',
            autoTranslate: false,
            hearingImpaired: false,
            aiEnabled: true,
            debugMode: false,
            scrapingEnabled: true,
            cacheEnabled: true,
            maxConcurrentRequests: 5,
            requestTimeout: 30,
            minSubtitleScore: 0.7
        };
    }

    // Tab update functions
    updateSubtitlesTab() {
        console.log('Updating subtitles tab...');
        // This would fetch and display subtitle statistics
    }

    updateTorrentsTab() {
        console.log('Updating torrents tab...');
        // This would fetch and display torrent/stream statistics
    }

    updateHealthTab() {
        console.log('Updating health tab...');
        // Refresh charts and health data
        this.updateChartsData();
    }

    updateSettingsTab() {
        console.log('Updating settings tab...');
        // Reload settings from server
        this.loadSettings();
    }

    // Chart initialization and management
    async initializeCharts() {
        try {
            // Initialize performance charts if Chart.js is available
            if (typeof Chart !== 'undefined') {
                this.initializePerformanceCharts();
            } else {
                console.warn('Chart.js not available - charts will not be displayed');
            }
        } catch (error) {
            console.error('Failed to initialize charts:', error);
        }
    }

    initializePerformanceCharts() {
        // Response time chart
        const responseTimeCtx = document.getElementById('response-time-chart');
        if (responseTimeCtx) {
            this.chartInstances.responseTime = new Chart(responseTimeCtx, {
                type: 'line',
                data: {
                    labels: Array.from({length: 20}, (_, i) => i),
                    datasets: [{
                        label: 'Response Time (ms)',
                        data: this.performanceData.responseTime.slice(-20),
                        borderColor: '#007bff',
                        backgroundColor: 'rgba(0, 123, 255, 0.1)',
                        tension: 0.1
                    }]
                },
                options: {
                    responsive: true,
                    plugins: {
                        legend: {
                            display: false
                        }
                    },
                    scales: {
                        y: {
                            beginAtZero: true
                        }
                    }
                }
            });
        }

        // Memory usage chart
        const memoryCtx = document.getElementById('memory-chart');
        if (memoryCtx) {
            this.chartInstances.memory = new Chart(memoryCtx, {
                type: 'line',
                data: {
                    labels: Array.from({length: 20}, (_, i) => i),
                    datasets: [{
                        label: 'Memory Usage (MB)',
                        data: this.performanceData.memoryUsage.slice(-20),
                        borderColor: '#28a745',
                        backgroundColor: 'rgba(40, 167, 69, 0.1)',
                        tension: 0.1
                    }]
                },
                options: {
                    responsive: true,
                    plugins: {
                        legend: {
                            display: false
                        }
                    },
                    scales: {
                        y: {
                            beginAtZero: true
                        }
                    }
                }
            });
        }
    }

    updateChartsData() {
        // Update chart data with latest performance metrics
        if (this.chartInstances.responseTime) {
            this.chartInstances.responseTime.data.datasets[0].data = this.performanceData.responseTime.slice(-20);
            this.chartInstances.responseTime.update();
        }

        if (this.chartInstances.memory) {
            this.chartInstances.memory.data.datasets[0].data = this.performanceData.memoryUsage.slice(-20);
            this.chartInstances.memory.update();
        }
    }

    // Provider and source population
    populateProviders() {
        console.log('Populating providers...');
        // This would populate the providers status
    }

    populateSubtitleSources() {
        console.log('Populating subtitle sources...');
        // This would populate subtitle source information
    }

    // Environment status checking
    async checkEnvironmentStatus() {
        try {
            const response = await fetch('/api/environment/status');
            if (response.ok) {
                const envStatus = await response.json();
                this.updateEnvironmentStatus(envStatus);
            }
        } catch (error) {
            console.error('Failed to check environment status:', error);
        }
    }

    updateEnvironmentStatus(envStatus) {
        if (!envStatus) return;
        
        // Update provider status indicators
        Object.entries(envStatus).forEach(([provider, status]) => {
            if (typeof status === 'object' && status.available !== undefined) {
                const indicator = document.getElementById(`${provider}-status`);
                if (indicator) {
                    indicator.className = status.available ? 'status-online' : 'status-offline';
                    indicator.textContent = status.available ? 'Online' : 'Offline';
                }
            }
        });
    }

    // Activity logging
    addToActivityLog(message, type = 'info') {
        const timestamp = new Date();
        this.activityLog.unshift({
            message,
            type,
            timestamp
        });
        
        // Keep only last 50 activities
        if (this.activityLog.length > 50) {
            this.activityLog = this.activityLog.slice(0, 50);
        }
        
        this.updateActivityDisplay();
    }

    // Notification system
    showNotification(message, type = 'info') {
        console.log(`[${type.toUpperCase()}] ${message}`);
        
        // Try to show visual notification if notification container exists
        const container = document.getElementById('notification-container') || document.body;
        
        const notification = document.createElement('div');
        notification.className = `notification notification-${type}`;
        notification.innerHTML = `
            <div class="notification-content">
                <i class="fas ${this.getNotificationIcon(type)}"></i>
                <span>${message}</span>
                <button class="notification-close" onclick="this.parentElement.parentElement.remove()">
                    <i class="fas fa-times"></i>
                </button>
            </div>
        `;
        
        container.appendChild(notification);
        
        // Auto-remove after 5 seconds
        setTimeout(() => {
            if (notification.parentNode) {
                notification.parentNode.removeChild(notification);
            }
        }, 5000);
        
        // Add to activity log
        this.addToActivityLog(message, type);
    }

    // Enhanced notification system with fallback
    showSafeNotification(message, type = 'info') {
        try {
            console.log(`[${type.toUpperCase()}] ${message}`);
            
            // Try to show visual notification if notification container exists
            const container = document.getElementById('notification-container') || document.body;
            
            const notification = document.createElement('div');
            notification.className = `notification notification-${type}`;
            notification.innerHTML = `
                <div class="notification-content">
                    <i class="fas ${this.getNotificationIcon(type)}"></i>
                    <span>${message}</span>
                    <button class="notification-close" onclick="this.parentElement.parentElement.remove()">
                        <i class="fas fa-times"></i>
                    </button>
                </div>
            `;
            
            container.appendChild(notification);
            
            // Auto-remove after 5 seconds
            setTimeout(() => {
                if (notification.parentNode) {
                    notification.parentNode.removeChild(notification);
                }
            }, 5000);
            
            // Add to activity log
            this.addToActivityLog(message, type);
        } catch (error) {
            console.error('Error showing notification:', error);
            // Fallback to console log
            console.log(`NOTIFICATION [${type}]: ${message}`);
        }
    }

    // Enhanced recent activity update
    updateRecentActivity(errors = []) {
        const activityList = document.getElementById('activity-list');
        if (activityList) {
            activityList.innerHTML = '';
            
            if (errors.length === 0) {
                const noActivity = document.createElement('div');
                noActivity.className = 'activity-item';
                noActivity.innerHTML = `
                    <div class="activity-time">Just now</div>
                    <div class="activity-text">System initialized</div>
                `;
                activityList.appendChild(noActivity);
            } else {
                errors.forEach(error => {
                    const activityItem = document.createElement('div');
                    activityItem.className = 'activity-item';
                    activityItem.innerHTML = `
                        <div class="activity-time">${new Date(error.timestamp).toLocaleTimeString()}</div>
                        <div class="activity-text">${error.message}</div>
                    `;
                    activityList.appendChild(activityItem);
                });
            }
        }
    }

    // Enhanced provider status update
    updateProviders() {
        const providersList = document.getElementById('providers-list');
        if (providersList) {
            providersList.innerHTML = `
                <div class="provider-item">
                    <span class="provider-name">Real-Debrid</span>
                    <span class="provider-status">Checking...</span>
                </div>
                <div class="provider-item">
                    <span class="provider-name">AllDebrid</span>
                    <span class="provider-status">Checking...</span>
                </div>
                <div class="provider-item">
                    <span class="provider-name">OpenSubtitles</span>
                    <span class="provider-status">Checking...</span>
                </div>
                <div class="provider-item">
                    <span class="provider-name">SubDL</span>
                    <span class="provider-status">Checking...</span>
                </div>
                <div class="provider-item">
                    <span class="provider-name">Podnapisi</span>
                    <span class="provider-status">Checking...</span>
                </div>
            `;
        }
    }

    // Enhanced test runner
    runTest(testType) {
        console.log(`Running test: ${testType}`);
        this.showSafeNotification(`Running ${testType} test...`, 'info');
        
        // Simulate test running
        setTimeout(() => {
            this.showSafeNotification(`${testType} test completed`, 'success');
        }, 2000);
    }

    // Enhanced cleanup method
    destroy() {
        console.log('Destroying UI and cleaning up resources...');
        
        if (this.refreshInterval) {
            clearInterval(this.refreshInterval);
            this.refreshInterval = null;
        }
        
        if (this.performanceInterval) {
            clearInterval(this.performanceInterval);
            this.performanceInterval = null;
        }
        
        // Clean up chart instances
        Object.values(this.chartInstances).forEach(chart => {
            if (chart && chart.destroy) {
                chart.destroy();
            }
        });
        this.chartInstances = {};
        
        // Clear activity log
        this.activityLog = [];
        
        // Reset initialization flag
        this.isInitialized = false;
        
        console.log('UI destroyed and cleaned up successfully');
    }

<<<<<<< HEAD
    // Progressive AI Enhancement Functions
    startProgressiveEnhancement(imdbId, hash, language = 'tr') {
        if (!this.progressiveEnhancementEnabled) return;
        
        const enhancementKey = `${imdbId}-${hash}`;
        
        // Don't start multiple checks for same content
        if (this.activeEnhancementChecks.has(enhancementKey)) {
            return;
        }
        
        console.log(`[UI] Starting progressive enhancement check for ${imdbId}`);
        
        const checkInterval = setInterval(async () => {
            try {
                const response = await fetch(`/subtitles/${imdbId}/${hash}/enhanced?language=${language}`);
                const result = await response.json();
                
                if (result.success && result.ready) {
                    console.log(`[UI] Enhanced subtitle ready for ${imdbId}`);
                    this.notifyEnhancementReady(imdbId, result.subtitle);
                    this.stopProgressiveEnhancement(enhancementKey);
                }
            } catch (error) {
                console.error(`[UI] Error checking enhancement status:`, error);
            }
        }, this.enhancementCheckInterval);
        
        this.activeEnhancementChecks.set(enhancementKey, checkInterval);
        
        // Auto-stop after 2 minutes
        setTimeout(() => {
            this.stopProgressiveEnhancement(enhancementKey);
        }, 120000);
    }
    
    stopProgressiveEnhancement(enhancementKey) {
        const interval = this.activeEnhancementChecks.get(enhancementKey);
        if (interval) {
            clearInterval(interval);
            this.activeEnhancementChecks.delete(enhancementKey);
            console.log(`[UI] Stopped progressive enhancement check for ${enhancementKey}`);
        }
    }
    
    notifyEnhancementReady(imdbId, subtitle) {
        this.showNotification(
            `🤖 AI-Enhanced Subtitle Ready for ${imdbId}`,
            'The AI has improved your subtitle quality. It will automatically switch to the enhanced version.',
            'success'
        );
    }

    // Enhanced subtitle download with progressive enhancement
    async downloadSubtitleWithEnhancement(url, imdbId, hash, language = 'tr') {
        try {
            // Start progressive enhancement check
            this.startProgressiveEnhancement(imdbId, hash, language);
            
            // Download original subtitle
            const response = await fetch(url);
            const content = await response.text();
            
            this.showNotification(
                `✅ Subtitle Downloaded`,
                `Original subtitle loaded. AI enhancement is processing in background...`,
                'info'
            );
            
            return content;
        } catch (error) {
            console.error('Error downloading subtitle:', error);
            this.showNotification(
                `❌ Download Failed`,
                `Failed to download subtitle: ${error.message}`,
                'error'
            );
            return null;
        }
    }

=======
>>>>>>> 3f2b64b4
    // ...existing code...
}

// Global error handling
window.addEventListener('error', function(event) {
    console.error('Global error caught:', event.error);
    
    // Try to show notification if UI is initialized
    if (window.stremioUI && typeof window.stremioUI.showNotification === 'function') {
        window.stremioUI.showNotification('System error occurred - some features may not work properly', 'error');
    }
});

window.addEventListener('unhandledrejection', function(event) {
    console.error('Unhandled promise rejection:', event.reason);
    
    // Try to show notification if UI is initialized
    if (window.stremioUI && typeof window.stremioUI.showNotification === 'function') {
        window.stremioUI.showNotification('Network error occurred - retrying...', 'warning');
    }
});

// Initialize the UI when DOM is ready
async function initializeUI() {
    if (window.stremioUI) {
        console.log('UI already initialized');
        return;
    }
    
    try {
        console.log('Initializing Stremio Addon UI...');
        window.stremioUI = new StremioAddonUI();
        console.log('Stremio Addon UI initialized successfully');
        
        // Initialize additional app features
        await initializeApp();
        
        // Set up automatic updates
        setupAutomaticUpdates();
        
    } catch (error) {
        console.error('Failed to initialize UI:', error);
        
        // Show basic error message
        const errorDiv = document.createElement('div');
        errorDiv.style.cssText = 'position: fixed; top: 10px; right: 10px; background: #ff4444; color: white; padding: 10px; border-radius: 5px; z-index: 1000;';
        errorDiv.textContent = 'UI initialization failed - please refresh the page';
        document.body.appendChild(errorDiv);
        
        // Auto-hide after 5 seconds
        setTimeout(() => {
            if (errorDiv.parentNode) {
                errorDiv.parentNode.removeChild(errorDiv);
            }
        }, 5000);
    }
}

// Enhanced initialization
async function initializeApp() {
    console.log('Initializing application...');
    
    // Load settings
    await window.stremioUI.loadSettings();
    
    // Check environment status
    await window.stremioUI.checkEnvironmentStatus();
    
    // Start performance monitoring if enabled
    const settings = await window.stremioUI.getSettings();
    if (settings && settings.performanceMonitoring) {
        window.stremioUI.startPerformanceMonitoring();
    }
    
    // Test initial connections
    await window.stremioUI.testAllConnections();
    
    console.log('Application initialized successfully');
}

// Set up automatic updates
function setupAutomaticUpdates() {
    // Auto-refresh settings every 30 seconds
    setInterval(() => window.stremioUI.loadSettings(), 30000);
    
    // Update performance metrics every 5 seconds
    setInterval(() => window.stremioUI.updatePerformanceMetrics(), 5000);
    
    // Check environment status every 60 seconds
    setInterval(() => window.stremioUI.checkEnvironmentStatus(), 60000);
    
    console.log('Automatic updates configured');
}

document.addEventListener('DOMContentLoaded', initializeUI);

// Fallback initialization if DOMContentLoaded already fired
if (document.readyState === 'loading') {
    // DOMContentLoaded has not fired yet
    console.log('DOM is still loading...');
} else {
    // DOM is already loaded
    console.log('DOM already loaded - Initializing immediately...');
    initializeUI();
}
<|MERGE_RESOLUTION|>--- conflicted
+++ resolved
@@ -1,1617 +1,1563 @@
-// Enhanced UI JavaScript for Stremio Addon Control Panel - Merged Version
-class StremioAddonUI {
-    constructor() {
-        this.currentTab = 'dashboard';
-        this.healthData = {};
-        this.performanceData = {
-            responseTime: [],
-            successRate: [],
-            memoryUsage: [],
-            cpuUsage: [],
-            activeConnections: []
-        };
-        this.activityLog = [];
-        this.settings = {};
-        this.refreshInterval = null;
-        this.performanceInterval = null;
-        this.chartInstances = {};
-        this.isInitialized = false;
-        
-        // Progressive AI Enhancement System
-        this.progressiveEnhancementEnabled = true;
-        this.enhancementCheckInterval = 5000; // Check every 5 seconds
-        this.activeEnhancementChecks = new Map();
-        
-        this.init();
-    }
-
-    init() {
-        console.log('Initializing Enhanced Stremio Addon UI...');
-        
-        try {
-            // Check if DOM is ready
-            if (document.readyState === 'loading') {
-                document.addEventListener('DOMContentLoaded', () => this.initializeAfterDOM());
-            } else {
-                this.initializeAfterDOM();
-            }
-        } catch (error) {
-            console.error('Critical error during UI initialization:', error);
-            this.showNotification('System initialization failed - please refresh the page', 'error');
-        }
-    }
-
-    initializeAfterDOM() {
-        try {
-            if (this.isInitialized) {
-                console.log('UI already initialized, skipping...');
-                return;
-            }
-
-            // Setup event listeners first
-            this.setupEventListeners();
-            
-            // Load settings and initialize components
-            this.loadSettings();
-            this.startHealthMonitoring();
-            this.startPerformanceMonitoring();
-            
-            // Initialize dashboard with error handling
-            this.updateDashboard().catch(error => {
-                console.error('Initial dashboard update failed:', error);
-                this.showNotification('Dashboard initialization failed - some features may be limited', 'warning');
-            });
-            
-            this.updateTorrentsTab();
-            this.populateProviders();
-            this.populateSubtitleSources();
-            
-            // Show success notification
-            this.showNotification('Enhanced UI initialized successfully', 'success');
-            
-            // Initialize charts with error handling
-            this.initializeCharts().catch(error => {
-                console.error('Chart initialization failed:', error);
-            });
-            
-            this.isInitialized = true;
-            console.log('Enhanced Stremio Addon UI initialization complete');
-            
-        } catch (error) {
-            console.error('Critical error during UI initialization:', error);
-            this.showNotification('System initialization failed - please refresh the page', 'error');
-        }
-    }
-
-    setupEventListeners() {
-        console.log('Setting up event listeners...');
-        
-        // Tab navigation with more robust handling
-        const tabs = document.querySelectorAll('.nav-tab');
-        console.log(`Found ${tabs.length} tabs`);
-        
-        tabs.forEach((tab, index) => {
-            console.log(`Setting up tab ${index}: ${tab.dataset.tab}`);
-            tab.addEventListener('click', (e) => {
-                e.preventDefault();
-                console.log('Tab clicked:', e.target);
-                
-                // Get the tab name from the clicked element or its parent
-                const tabName = e.target.dataset.tab || e.target.closest('.nav-tab').dataset.tab;
-                console.log('Tab name:', tabName);
-                
-                if (tabName) {
-                    this.switchTab(tabName);
-                } else {
-                    console.error('No tab name found for clicked element');
-                }
-            });
-        });
-
-        // Range inputs
-        document.querySelectorAll('.form-range').forEach(range => {
-            range.addEventListener('input', (e) => {
-                const valueSpan = e.target.nextElementSibling;
-                if (valueSpan && valueSpan.classList.contains('range-value')) {
-                    valueSpan.textContent = e.target.value;
-                }
-            });
-        });
-
-        // Settings auto-save
-        document.querySelectorAll('.form-input, .form-select, .toggle-input').forEach(input => {
-            input.addEventListener('change', () => {
-                this.saveSettings();
-            });
-        });
-
-        // Import config file
-        const configFileInput = document.getElementById('config-file');
-        if (configFileInput) {
-            configFileInput.addEventListener('change', (e) => {
-                this.handleConfigImport(e);
-            });
-        }
-
-        // Addon installation buttons
-        const installBtn = document.getElementById('install-addon-btn');
-        if (installBtn) {
-            installBtn.addEventListener('click', () => {
-                this.installAddon();
-            });
-        }
-
-        const copyManifestBtn = document.getElementById('copy-manifest-btn');
-        if (copyManifestBtn) {
-            copyManifestBtn.addEventListener('click', () => {
-                this.copyManifestUrl();
-            });
-        }
-
-        const copyAddonBtn = document.getElementById('copy-addon-btn');
-        if (copyAddonBtn) {
-            copyAddonBtn.addEventListener('click', () => {
-                this.copyAddonUrl();
-            });
-        }
-        // Test buttons
-        document.querySelectorAll('[data-test]').forEach(button => {
-            button.addEventListener('click', (e) => {
-                const testType = e.target.dataset.test;
-                this.runTest(testType);
-            });
-        });
-        
-        console.log('Event listeners setup complete');
-    }
-
-    switchTab(tabName) {
-        console.log(`Switching to tab: ${tabName}`);
-        
-        // Update active tab
-        document.querySelectorAll('.nav-tab').forEach(tab => {
-            tab.classList.remove('active');
-        });
-        
-        const activeTab = document.querySelector(`[data-tab="${tabName}"]`);
-        if (activeTab) {
-            activeTab.classList.add('active');
-            console.log(`Tab button activated: ${tabName}`);
-        } else {
-            console.error(`Tab button not found for: ${tabName}`);
-        }
-
-        // Update content
-        document.querySelectorAll('.tab-content').forEach(content => {
-            content.classList.remove('active');
-        });
-        
-        const tabContent = document.getElementById(tabName);
-        if (tabContent) {
-            tabContent.classList.add('active');
-            console.log(`Tab content activated: ${tabName}`);
-        } else {
-            console.error(`Tab content not found for: ${tabName}`);
-        }
-
-        this.currentTab = tabName;
-
-        // Load tab-specific data
-        switch(tabName) {
-            case 'dashboard':
-                this.updateDashboard();
-                break;
-            case 'subtitles':
-                this.updateSubtitlesTab();
-                break;
-            case 'torrents':
-                this.updateTorrentsTab();
-                break;
-            case 'health':
-                this.initializeCharts();
-                this.updateHealthTab();
-                break;
-            case 'settings':
-                this.updateSettingsTab();
-                break;
-        }
-    }
-
-    async updateDashboard() {
-        try {
-            console.log('Updating dashboard...');
-            
-            // Show loading state
-            this.showLoadingState();
-            
-            // Update quick stats using the new dashboard API
-            const dashboardData = await this.fetchDashboardData();
-            if (dashboardData) {
-                console.log('Dashboard data received:', dashboardData);
-                
-                // Update quick stats safely
-                this.updateElementSafely('subtitles-processed', dashboardData.subtitlesProcessed || 0);
-                this.updateElementSafely('torrents-found', dashboardData.torrentsFound || 0);
-                this.updateElementSafely('active-providers', dashboardData.activeProviders || 0);
-                this.updateElementSafely('uptime', this.formatUptime(dashboardData.uptime || 0));
-
-                // Update system status
-                await this.updateSystemStatus(dashboardData.status);
-
-                // Update performance metrics
-                this.updatePerformanceMetrics(dashboardData);
-                
-                // Update system info
-                this.updateSystemInfo(dashboardData);
-                
-                // Hide loading state
-                this.hideLoadingState();
-                
-                console.log('Dashboard updated successfully');
-            } else {
-                // Handle case where no data is returned
-                this.showFallbackData();
-                this.hideLoadingState();
-            }
-
-        } catch (error) {
-            console.error('Error updating dashboard:', error);
-            this.hideLoadingState();
-            this.showFallbackData();
-            
-            // Show a more helpful error message
-            const errorMessage = error.message.includes('fetch') || error.message.includes('Failed to fetch') 
-                ? 'Cannot connect to server - please check if the server is running on port 7000'
-                : 'Dashboard update failed - using cached data';
-            
-            this.showNotification(errorMessage, 'warning');
-        }
-    }
-
-    // Helper function to safely update DOM elements
-    updateElementSafely(elementId, value) {
-        const element = document.getElementById(elementId);
-        if (element) {
-            element.textContent = value;
-        } else {
-            console.warn(`Element not found: ${elementId}`);
-        }
-    }
-
-    // Initialize fallback UI when main UI elements are missing
-    initializeFallbackUI() {
-        console.log('Initializing fallback UI...');
-        
-        // Create basic dashboard if missing
-        const dashboardTab = document.getElementById('dashboard');
-        if (!dashboardTab) {
-            const newDashboard = document.createElement('div');
-            newDashboard.id = 'dashboard';
-            newDashboard.className = 'tab-content active';
-            newDashboard.innerHTML = `
-                <div class="stats-grid">
-                    <div class="stat-card">
-                        <h3>System Status</h3>
-                        <p id="system-status">Initializing...</p>
-                    </div>
-                    <div class="stat-card">
-                        <h3>Subtitles Processed</h3>
-                        <p id="subtitles-processed">0</p>
-                    </div>
-                    <div class="stat-card">
-                        <h3>Active Providers</h3>
-                        <p id="active-providers">0</p>
-                    </div>
-                    <div class="stat-card">
-                        <h3>Uptime</h3>
-                        <p id="uptime">0s</p>
-                    </div>
-                </div>
-            `;
-            
-            const mainContent = document.querySelector('.main-content') || document.body;
-            mainContent.appendChild(newDashboard);
-        }
-    }
-
-    // Show loading state
-    showLoadingState() {
-        const elements = ['subtitles-processed', 'torrents-found', 'active-providers', 'uptime'];
-        elements.forEach(id => {
-            this.updateElementSafely(id, 'Loading...');
-        });
-    }
-
-    // Hide loading state
-    hideLoadingState() {
-        // Remove any loading indicators
-        document.querySelectorAll('.loading').forEach(el => {
-            el.classList.remove('loading');
-        });
-    }
-
-    // Show fallback data when real data is unavailable
-    showFallbackData() {
-        console.log('Showing fallback data...');
-        
-        this.updateElementSafely('subtitles-processed', 'N/A');
-        this.updateElementSafely('torrents-found', 'N/A');
-        this.updateElementSafely('active-providers', 'N/A');
-        this.updateElementSafely('uptime', 'N/A');
-        
-        const statusEl = document.getElementById('system-status');
-        if (statusEl) {
-            statusEl.textContent = 'Offline';
-            statusEl.className = 'status-offline';
-        }
-    }
-
-    // Fetch dashboard data with proper error handling
-    async fetchDashboardData() {
-        try {
-            const response = await fetch('/api/dashboard');
-            if (!response.ok) {
-                // Try legacy health endpoint as fallback
-                const healthResponse = await fetch('/api/health');
-                if (healthResponse.ok) {
-                    const healthData = await healthResponse.json();
-                    return {
-                        status: healthData.status || 'online',
-                        subtitlesProcessed: 0,
-                        torrentsFound: 0,
-                        activeProviders: Object.values(healthData.services || {}).filter(Boolean).length,
-                        uptime: 0,
-                        performance: {
-                            responseTime: 0,
-                            successRate: 0,
-                            memoryUsage: 0,
-                            activeConnections: 0
-                        }
-                    };
-                }
-                // Return fallback data instead of null
-                return {
-                    subtitlesProcessed: 0,
-                    torrentsFound: 0,
-                    activeProviders: 0,
-                    uptime: 0,
-                    memoryUsage: 0,
-                    successRate: 0,
-                    status: 'warning',
-                    message: 'API not responding'
-                };
-            }
-            return await response.json();
-        } catch (error) {
-            console.error('Failed to fetch dashboard data:', error);
-            // Return fallback data instead of null
-            return {
-                subtitlesProcessed: 0,
-                torrentsFound: 0,
-                activeProviders: 0,
-                uptime: 0,
-                memoryUsage: 0,
-                successRate: 0,
-                status: 'error',
-                message: 'Failed to fetch data'
-            };
-        }
-    }
-
-    // Format uptime in human-readable format
-    formatUptime(seconds) {
-        if (!seconds || seconds === 0) return '0s';
-        
-        const days = Math.floor(seconds / 86400);
-        const hours = Math.floor((seconds % 86400) / 3600);
-        const minutes = Math.floor((seconds % 3600) / 60);
-        const secs = Math.floor(seconds % 60);
-        
-        if (days > 0) return `${days}d ${hours}h`;
-        if (hours > 0) return `${hours}h ${minutes}m`;
-        if (minutes > 0) return `${minutes}m ${secs}s`;
-        return `${secs}s`;
-    }
-
-    // Update system status with proper styling
-    async updateSystemStatus(status) {
-        const statusEl = document.getElementById('system-status');
-        if (!statusEl) {
-            console.warn('System status element not found');
-            return;
-        }
-        
-        // Remove existing status classes
-        statusEl.classList.remove('status-online', 'status-offline', 'status-warning', 'status-error');
-        
-        switch(status) {
-            case 'ok':
-            case 'online':
-            case 'healthy':
-                statusEl.textContent = 'Online';
-                statusEl.classList.add('status-online');
-                break;
-            case 'warning':
-                statusEl.textContent = 'Warning';
-                statusEl.classList.add('status-warning');
-                break;
-            case 'error':
-            case 'offline':
-                statusEl.textContent = 'Offline';
-                statusEl.classList.add('status-offline');
-                break;
-            default:
-                statusEl.textContent = 'Unknown';
-                statusEl.classList.add('status-warning');
-        }
-    }
-
-    // Update performance metrics safely
-    updatePerformanceMetrics(data) {
-        if (!data || !data.performance) return;
-        
-        const perf = data.performance;
-        
-        // Update response time
-        this.updateElementSafely('avg-response-time', `${perf.responseTime || 0}ms`);
-        
-        // Update success rate
-        this.updateElementSafely('success-rate', `${perf.successRate || 0}%`);
-        
-        // Update memory usage
-        this.updateElementSafely('memory-usage', `${perf.memoryUsage || 0}MB`);
-        
-        // Update active connections
-        this.updateElementSafely('active-connections', perf.activeConnections || 0);
-        
-        // Add to performance data arrays
-        if (perf.responseTime !== undefined) {
-            this.performanceData.responseTime.push(perf.responseTime);
-            if (this.performanceData.responseTime.length > 50) {
-                this.performanceData.responseTime.shift();
-            }
-        }
-        
-        if (perf.successRate !== undefined) {
-            this.performanceData.successRate.push(perf.successRate);
-            if (this.performanceData.successRate.length > 50) {
-                this.performanceData.successRate.shift();
-            }
-        }
-        
-        if (perf.memoryUsage !== undefined) {
-            this.performanceData.memoryUsage.push(perf.memoryUsage);
-            if (this.performanceData.memoryUsage.length > 50) {
-                this.performanceData.memoryUsage.shift();
-            }
-        }
-    }
-
-    // Update system info safely
-    updateSystemInfo(data) {
-        if (!data) return;
-        
-        // Update Node.js version
-        this.updateElementSafely('node-version', process?.version || 'Unknown');
-        
-        // Update uptime
-        this.updateElementSafely('system-uptime', this.formatUptime(data.uptime || 0));
-        
-        // Update server info
-        if (data.services) {
-            const enabledServices = Object.values(data.services).filter(Boolean).length;
-            this.updateElementSafely('enabled-services', enabledServices);
-        }
-    }
-    updateActivityDisplay() {
-        const container = document.getElementById('activity-list');
-        if (!container) return;
-
-        container.innerHTML = '';
-        
-        this.activityLog.slice(0, 10).forEach(activity => {
-            const activityElement = document.createElement('div');
-            activityElement.className = 'activity-item';
-            activityElement.innerHTML = `
-                <div class="activity-time">${activity.timestamp.toLocaleTimeString()}</div>
-                <div class="activity-text">${activity.message}</div>
-            `;
-            container.appendChild(activityElement);
-        });
-    }
-
-    logActivity(message, type = 'info') {
-        this.addToActivityLog(message, type);
-    }
-
-    applySettings(settings) {
-        // Apply AI settings
-        if (settings.aiProvider) document.getElementById('ai-provider').value = settings.aiProvider;
-        if (settings.aiModel) document.getElementById('ai-model').value = settings.aiModel;
-        if (settings.correctionIntensity) {
-            document.getElementById('correction-intensity').value = settings.correctionIntensity;
-            const rangeValue = document.querySelector('#correction-intensity + .range-value');
-            if (rangeValue) rangeValue.textContent = settings.correctionIntensity;
-        }
-        if (settings.aiTemperature) {
-            document.getElementById('ai-temperature').value = settings.aiTemperature;
-            const rangeValue = document.querySelector('#ai-temperature + .range-value');
-            if (rangeValue) rangeValue.textContent = settings.aiTemperature;
-        }
-
-        // Apply language settings
-        if (settings.primaryLanguage) document.getElementById('primary-language').value = settings.primaryLanguage;
-        if (settings.fallbackLanguage) document.getElementById('fallback-language').value = settings.fallbackLanguage;
-        if (settings.autoTranslate !== undefined) document.getElementById('auto-translate').checked = settings.autoTranslate;
-        if (settings.hearingImpaired !== undefined) document.getElementById('hearing-impaired').checked = settings.hearingImpaired;
-
-        // Apply advanced settings
-        if (settings.aiEnabled !== undefined) document.getElementById('ai-enabled').checked = settings.aiEnabled;
-        if (settings.debugMode !== undefined) document.getElementById('debug-mode').checked = settings.debugMode;
-        if (settings.scrapingEnabled !== undefined) document.getElementById('scraping-enabled').checked = settings.scrapingEnabled;
-        if (settings.cacheEnabled !== undefined) document.getElementById('cache-enabled').checked = settings.cacheEnabled;
-        if (settings.maxConcurrentRequests) document.getElementById('max-concurrent-requests').value = settings.maxConcurrentRequests;
-        if (settings.requestTimeout) document.getElementById('request-timeout').value = settings.requestTimeout;
-        if (settings.minSubtitleScore) {
-            document.getElementById('min-subtitle-score').value = settings.minSubtitleScore;
-            const rangeValue = document.querySelector('#min-subtitle-score + .range-value');
-            if (rangeValue) rangeValue.textContent = settings.minSubtitleScore;
-        }
-
-        // Apply API keys (only if they exist)
-        if (settings.apiKeys) {
-            Object.entries(settings.apiKeys).forEach(([key, value]) => {
-                if (value) {
-                    const element = document.getElementById(`${key}-api-key`);
-                    if (element) element.value = value;
-                }
-            });
-        }
-
-        // Apply Jackett URL
-        if (settings.jackettUrl) document.getElementById('jackett-url').value = settings.jackettUrl;
-
-        console.log('Settings applied successfully');
-    }
-
-    // API Testing Functions
-    async testSubtitleSearch() {
-        const imdbId = document.getElementById('test-imdb')?.value;
-        const language = document.getElementById('test-language')?.value;
-        const resultsDiv = document.getElementById('subtitle-test-results');
-        
-        if (!imdbId) {
-            this.showNotification('Please enter an IMDb ID', 'error');
-            return;
-        }
-
-        if (resultsDiv) {
-            resultsDiv.innerHTML = '<div class="test-loading">Testing subtitle search...</div>';
-            resultsDiv.classList.add('show');
-        }
-
-        try {
-            const response = await fetch('/api/test/subtitle', {
-                method: 'POST',
-                headers: {
-                    'Content-Type': 'application/json',
-                },
-                body: JSON.stringify({ imdbId, language })
-            });
-
-            const result = await response.json();
-            
-            if (response.ok && result.subtitles && result.subtitles.length > 0) {
-                if (resultsDiv) {
-                    resultsDiv.innerHTML = `
-                        <div class="test-success">
-                            <h4>✓ Found ${result.subtitles.length} subtitle(s)</h4>
-                            <pre>${JSON.stringify(result.subtitles, null, 2)}</pre>
-                        </div>
-                    `;
-                }
-                this.showNotification('Subtitle search successful', 'success');
-            } else {
-                if (resultsDiv) {
-                    resultsDiv.innerHTML = `
-                        <div class="test-error">
-                            <h4>⚠ No subtitles found</h4>
-                            <pre>${JSON.stringify(result, null, 2)}</pre>
-                        </div>
-                    `;
-                }
-                this.showNotification('No subtitles found', 'warning');
-            }
-        } catch (error) {
-            if (resultsDiv) {
-                resultsDiv.innerHTML = `
-                    <div class="test-error">
-                        <h4>✗ Test failed</h4>
-                        <pre>${error.message}</pre>
-                    </div>
-                `;
-            }
-            this.showNotification('Test failed: ' + error.message, 'error');
-        }
-    }
-
-    async testTorrentSearch() {
-        const imdbId = document.getElementById('torrent-test-imdb')?.value;
-        const quality = document.getElementById('torrent-test-quality')?.value;
-        const resultsDiv = document.getElementById('torrent-test-results');
-        
-        if (!imdbId) {
-            this.showNotification('Please enter an IMDb ID', 'error');
-            return;
-        }
-
-        if (resultsDiv) {
-            resultsDiv.innerHTML = '<div class="test-loading">Testing torrent search...</div>';
-            resultsDiv.classList.add('show');
-        }
-
-        try {
-            const response = await fetch('/api/test/torrent', {
-                method: 'POST',
-                headers: {
-                    'Content-Type': 'application/json',
-                },
-                body: JSON.stringify({ imdbId, quality })
-            });
-
-            const result = await response.json();
-            
-            if (response.ok && result.streams && result.streams.length > 0) {
-                if (resultsDiv) {
-                    resultsDiv.innerHTML = `
-                        <div class="test-success">
-                            <h4>✓ Found ${result.streams.length} stream(s)</h4>
-                            <pre>${JSON.stringify(result.streams, null, 2)}</pre>
-                        </div>
-                    `;
-                }
-                this.showNotification('Torrent search successful', 'success');
-            } else {
-                if (resultsDiv) {
-                    resultsDiv.innerHTML = `
-                        <div class="test-error">
-                            <h4>⚠ No streams found</h4>
-                            <pre>${JSON.stringify(result, null, 2)}</pre>
-                        </div>
-                    `;
-                }
-                this.showNotification('No streams found', 'warning');
-            }
-        } catch (error) {
-            if (resultsDiv) {
-                resultsDiv.innerHTML = `
-                    <div class="test-error">
-                        <h4>✗ Test failed</h4>
-                        <pre>${error.message}</pre>
-                    </div>
-                `;
-            }
-            this.showNotification('Test failed: ' + error.message, 'error');
-        }
-    }
-
-    async testApiKeys() {
-        const results = {};
-        const keys = {
-            gemini: document.getElementById('gemini-api-key')?.value,
-            openai: document.getElementById('openai-api-key')?.value,
-            claude: document.getElementById('claude-api-key')?.value,
-            opensubtitles: document.getElementById('opensubtitles-api-key')?.value,
-            tmdb: document.getElementById('tmdb-api-key')?.value,
-            subdl: document.getElementById('subdl-api-key')?.value,
-            realdebrid: document.getElementById('realdebrid-api-key')?.value,
-            alldebrid: document.getElementById('alldebrid-api-key')?.value,
-            jackett: document.getElementById('jackett-api-key')?.value
-        };
-
-        this.showNotification('Testing API keys...', 'info');
-
-        for (const [key, value] of Object.entries(keys)) {
-            if (value && value !== '***') {
-                try {
-                    const response = await fetch(`/api/test/key/${key}`, {
-                        method: 'POST',
-                        headers: {
-                            'Content-Type': 'application/json',
-                        },
-                        body: JSON.stringify({ apiKey: value })
-                    });
-
-                    const result = await response.json();
-                    results[key] = result.success ? 'Valid' : 'Invalid';
-                } catch (error) {
-                    results[key] = 'Error';
-                }
-            } else {
-                results[key] = 'Not set';
-            }
-        }
-
-        let message = 'API Key Test Results:\n';
-        Object.entries(results).forEach(([key, result]) => {
-            message += `${key}: ${result}\n`;
-        });
-
-        this.showNotification(message, 'info');
-    }
-
-    async testConnection(provider) {
-        try {
-            const response = await fetch(`/api/test/connection/${provider}`);
-            const result = await response.json();
-            
-            if (result.success) {
-                this.showNotification(`${provider} connection successful`, 'success');
-                return true;
-            } else {
-                this.showNotification(`${provider} connection failed: ${result.error}`, 'error');
-                return false;
-            }
-        } catch (error) {
-            this.showNotification(`${provider} connection error: ${error.message}`, 'error');
-            return false;
-        }
-    }
-
-    // Configuration Management
-    exportConfig() {
-        const settings = {
-            aiProvider: document.getElementById('ai-provider')?.value,
-            aiModel: document.getElementById('ai-model')?.value,
-            correctionIntensity: document.getElementById('correction-intensity')?.value,
-            aiTemperature: document.getElementById('ai-temperature')?.value,
-            primaryLanguage: document.getElementById('primary-language')?.value,
-            fallbackLanguage: document.getElementById('fallback-language')?.value,
-            autoTranslate: document.getElementById('auto-translate')?.checked,
-            hearingImpaired: document.getElementById('hearing-impaired')?.checked,
-            aiEnabled: document.getElementById('ai-enabled')?.checked,
-            debugMode: document.getElementById('debug-mode')?.checked,
-            scrapingEnabled: document.getElementById('scraping-enabled')?.checked,
-            cacheEnabled: document.getElementById('cache-enabled')?.checked,
-            maxConcurrentRequests: document.getElementById('max-concurrent-requests')?.value,
-            requestTimeout: document.getElementById('request-timeout')?.value,
-            minSubtitleScore: document.getElementById('min-subtitle-score')?.value,
-            jackettUrl: document.getElementById('jackett-url')?.value,
-            useEnvironmentFallback: document.getElementById('use-environment-fallback')?.checked
-        };
-
-        const dataStr = JSON.stringify(settings, null, 2);
-        const dataUri = 'data:application/json;charset=utf-8,'+ encodeURIComponent(dataStr);
-        
-        const exportFileDefaultName = 'stremio-addon-config.json';
-        
-        const linkElement = document.createElement('a');
-        linkElement.setAttribute('href', dataUri);
-        linkElement.setAttribute('download', exportFileDefaultName);
-        linkElement.click();
-    }
-
-    importConfig() {
-        const fileInput = document.getElementById('config-file');
-        if (fileInput) {
-            fileInput.click();
-        }
-    }
-
-    handleConfigImport(event) {
-        const file = event.target.files[0];
-        if (file) {
-            const reader = new FileReader();
-            reader.onload = (e) => {
-                try {
-                    const config = JSON.parse(e.target.result);
-                    this.applySettings(config);
-                    this.showNotification('Configuration imported successfully', 'success');
-                } catch (error) {
-                    this.showNotification('Failed to import configuration: ' + error.message, 'error');
-                }
-            };
-            reader.readAsText(file);
-        }
-    }
-
-    // Cache Management
-    clearCache() {
-        fetch('/api/cache/clear', { method: 'POST' })
-            .then(response => response.json())
-            .then(data => {
-                this.showNotification('Cache cleared successfully', 'success');
-                this.updateTorrentsTab();
-            })
-            .catch(error => {
-                this.showNotification('Failed to clear cache: ' + error.message, 'error');
-            });
-    }
-
-    // Error Log Management
-    clearErrorLogs() {
-        const errorLogsElement = document.getElementById('error-logs');
-        if (errorLogsElement) {
-            errorLogsElement.innerHTML = '<div class="log-item"><span class="log-time">System</span><span class="log-message log-success">Error logs cleared</span></div>';
-        }
-        this.showNotification('Error logs cleared', 'success');
-    }
-
-    exportErrorLogs() {
-        const logs = Array.from(document.querySelectorAll('.log-item')).map(item => {
-            const time = item.querySelector('.log-time')?.textContent || '';
-            const message = item.querySelector('.log-message')?.textContent || '';
-            return { time, message };
-        });
-
-        const dataStr = JSON.stringify(logs, null, 2);
-        const dataUri = 'data:application/json;charset=utf-8,'+ encodeURIComponent(dataStr);
-        
-        const linkElement = document.createElement('a');
-        linkElement.setAttribute('href', dataUri);
-        linkElement.setAttribute('download', 'error-logs.json');
-        linkElement.click();
-    }
-
-    // Utility Functions
-    toggleVisibility(inputId) {
-        const input = document.getElementById(inputId);
-        if (!input) return;
-        
-        const button = input.nextElementSibling;
-        if (!button) return;
-        
-        const icon = button.querySelector('i');
-        if (!icon) return;
-        
-        if (input.type === 'password') {
-            input.type = 'text';
-            icon.classList.remove('fa-eye');
-            icon.classList.add('fa-eye-slash');
-        } else {
-            input.type = 'password';
-            icon.classList.remove('fa-eye-slash');
-            icon.classList.add('fa-eye');
-        }
-    }
-
-    async getSettings() {
-        try {
-            const response = await fetch('/api/settings');
-            if (response.ok) {
-                const data = await response.json();
-                return data.settings || data;
-            }
-        } catch (error) {
-            console.error('Error getting settings:', error);
-        }
-        return this.settings || {};
-    }
-
-    // Enhanced connection testing
-    async testAllConnections() {
-        const testButton = document.querySelector('button[onclick="testAllConnections()"]');
-        const originalText = testButton.innerHTML;
-        
-        testButton.innerHTML = '<i class="fas fa-spinner fa-spin"></i> Testing...';
-        testButton.disabled = true;
-        
-        try {
-            // Test Real-Debrid
-            await this.testConnection('real-debrid');
-            
-            // Test AllDebrid
-            await this.testConnection('alldebrid');
-            
-            // Test OpenSubtitles
-            await this.testConnection('opensubtitles');
-            
-            // Show success message
-            this.showNotification('All connections tested successfully!', 'success');
-            
-        } catch (error) {
-            this.showNotification('Some connections failed. Check the logs for details.', 'error');
-        } finally {
-            testButton.innerHTML = originalText;
-            testButton.disabled = false;
-        }
-    }
-
-    // Password visibility toggle
-    togglePasswordVisibility(inputId) {
-        const input = document.getElementById(inputId);
-        const button = input.nextElementSibling;
-        const icon = button.querySelector('i');
-        
-        if (input.type === 'password') {
-            input.type = 'text';
-            icon.className = 'fas fa-eye-slash';
-        } else {
-            input.type = 'password';
-            icon.className = 'fas fa-eye';
-        }
-    }
-
-    // Enhanced initialization
-    async initializeApp() {
-        console.log('Initializing application...');
-        
-        // Load settings
-        await this.loadSettings();
-        
-        // Check environment status
-        await this.checkEnvironmentStatus();
-        
-        // Start performance monitoring if enabled
-        const settings = await this.getSettings();
-        if (settings && settings.performanceMonitoring) {
-            this.startPerformanceMonitoring();
-        }
-        
-        // Test initial connections
-        await this.testAllConnections();
-        
-        console.log('Application initialized successfully');
-    }
-
-    // Health monitoring functions
-    startHealthMonitoring() {
-        if (this.refreshInterval) {
-            clearInterval(this.refreshInterval);
-        }
-        
-        // Update health every 10 seconds
-        this.refreshInterval = setInterval(() => {
-            this.updateDashboard().catch(error => {
-                console.warn('Health monitoring update failed:', error);
-            });
-        }, 10000);
-        
-        console.log('Health monitoring started');
-    }
-
-    // Performance monitoring functions
-    startPerformanceMonitoring() {
-        if (this.performanceInterval) {
-            clearInterval(this.performanceInterval);
-        }
-        
-        // Update performance metrics every 5 seconds
-        this.performanceInterval = setInterval(() => {
-            this.fetchPerformanceMetrics().catch(error => {
-                console.warn('Performance monitoring update failed:', error);
-            });
-        }, 5000);
-        
-        console.log('Performance monitoring started');
-    }
-
-    async fetchPerformanceMetrics() {
-        try {
-            const response = await fetch('/api/performance/metrics');
-            if (response.ok) {
-                const metrics = await response.json();
-                this.updatePerformanceDisplay(metrics);
-            }
-        } catch (error) {
-            console.error('Failed to fetch performance metrics:', error);
-        }
-    }
-
-    updatePerformanceDisplay(metrics) {
-        if (!metrics) return;
-        
-        // Update current metrics
-        this.updateElementSafely('current-memory', `${metrics.memory?.heapUsed || 0}MB`);
-        this.updateElementSafely('current-cpu', `${metrics.cpu?.user || 0}ms`);
-        this.updateElementSafely('total-requests', metrics.requests?.total || 0);
-        this.updateElementSafely('request-success-rate', `${metrics.requests?.successRate || 0}%`);
-    }
-
-    // Load and save settings
-    async loadSettings() {
-        try {
-            const response = await fetch('/api/settings');
-            if (response.ok) {
-                const data = await response.json();
-                this.settings = data.settings || data;
-                this.applySettings(this.settings);
-                console.log('Settings loaded successfully');
-            }
-        } catch (error) {
-            console.error('Failed to load settings:', error);
-            // Use default settings
-            this.settings = this.getDefaultSettings();
-            this.applySettings(this.settings);
-        }
-    }
-
-    async saveSettings() {
-        try {
-            // Collect current settings from form
-            const settings = {
-                aiProvider: document.getElementById('ai-provider')?.value,
-                aiModel: document.getElementById('ai-model')?.value,
-                correctionIntensity: document.getElementById('correction-intensity')?.value,
-                aiTemperature: document.getElementById('ai-temperature')?.value,
-                primaryLanguage: document.getElementById('primary-language')?.value,
-                fallbackLanguage: document.getElementById('fallback-language')?.value,
-                autoTranslate: document.getElementById('auto-translate')?.checked,
-                hearingImpaired: document.getElementById('hearing-impaired')?.checked,
-                aiEnabled: document.getElementById('ai-enabled')?.checked,
-                debugMode: document.getElementById('debug-mode')?.checked,
-                scrapingEnabled: document.getElementById('scraping-enabled')?.checked,
-                cacheEnabled: document.getElementById('cache-enabled')?.checked,
-                maxConcurrentRequests: document.getElementById('max-concurrent-requests')?.value,
-                requestTimeout: document.getElementById('request-timeout')?.value,
-                minSubtitleScore: document.getElementById('min-subtitle-score')?.value
-            };
-            
-            const response = await fetch('/api/settings', {
-                method: 'POST',
-                headers: {
-                    'Content-Type': 'application/json',
-                },
-                body: JSON.stringify({ settings })
-            });
-            
-            if (response.ok) {
-                this.showNotification('Settings saved successfully', 'success');
-                this.settings = settings;
-            } else {
-                throw new Error('Failed to save settings');
-            }
-        } catch (error) {
-            console.error('Failed to save settings:', error);
-            this.showNotification('Failed to save settings: ' + error.message, 'error');
-        }
-    }
-
-    getDefaultSettings() {
-        return {
-            aiProvider: 'gemini',
-            aiModel: 'gemini-pro',
-            correctionIntensity: 50,
-            aiTemperature: 0.7,
-            primaryLanguage: 'tr',
-            fallbackLanguage: 'en',
-            autoTranslate: false,
-            hearingImpaired: false,
-            aiEnabled: true,
-            debugMode: false,
-            scrapingEnabled: true,
-            cacheEnabled: true,
-            maxConcurrentRequests: 5,
-            requestTimeout: 30,
-            minSubtitleScore: 0.7
-        };
-    }
-
-    // Tab update functions
-    updateSubtitlesTab() {
-        console.log('Updating subtitles tab...');
-        // This would fetch and display subtitle statistics
-    }
-
-    updateTorrentsTab() {
-        console.log('Updating torrents tab...');
-        // This would fetch and display torrent/stream statistics
-    }
-
-    updateHealthTab() {
-        console.log('Updating health tab...');
-        // Refresh charts and health data
-        this.updateChartsData();
-    }
-
-    updateSettingsTab() {
-        console.log('Updating settings tab...');
-        // Reload settings from server
-        this.loadSettings();
-    }
-
-    // Chart initialization and management
-    async initializeCharts() {
-        try {
-            // Initialize performance charts if Chart.js is available
-            if (typeof Chart !== 'undefined') {
-                this.initializePerformanceCharts();
-            } else {
-                console.warn('Chart.js not available - charts will not be displayed');
-            }
-        } catch (error) {
-            console.error('Failed to initialize charts:', error);
-        }
-    }
-
-    initializePerformanceCharts() {
-        // Response time chart
-        const responseTimeCtx = document.getElementById('response-time-chart');
-        if (responseTimeCtx) {
-            this.chartInstances.responseTime = new Chart(responseTimeCtx, {
-                type: 'line',
-                data: {
-                    labels: Array.from({length: 20}, (_, i) => i),
-                    datasets: [{
-                        label: 'Response Time (ms)',
-                        data: this.performanceData.responseTime.slice(-20),
-                        borderColor: '#007bff',
-                        backgroundColor: 'rgba(0, 123, 255, 0.1)',
-                        tension: 0.1
-                    }]
-                },
-                options: {
-                    responsive: true,
-                    plugins: {
-                        legend: {
-                            display: false
-                        }
-                    },
-                    scales: {
-                        y: {
-                            beginAtZero: true
-                        }
-                    }
-                }
-            });
-        }
-
-        // Memory usage chart
-        const memoryCtx = document.getElementById('memory-chart');
-        if (memoryCtx) {
-            this.chartInstances.memory = new Chart(memoryCtx, {
-                type: 'line',
-                data: {
-                    labels: Array.from({length: 20}, (_, i) => i),
-                    datasets: [{
-                        label: 'Memory Usage (MB)',
-                        data: this.performanceData.memoryUsage.slice(-20),
-                        borderColor: '#28a745',
-                        backgroundColor: 'rgba(40, 167, 69, 0.1)',
-                        tension: 0.1
-                    }]
-                },
-                options: {
-                    responsive: true,
-                    plugins: {
-                        legend: {
-                            display: false
-                        }
-                    },
-                    scales: {
-                        y: {
-                            beginAtZero: true
-                        }
-                    }
-                }
-            });
-        }
-    }
-
-    updateChartsData() {
-        // Update chart data with latest performance metrics
-        if (this.chartInstances.responseTime) {
-            this.chartInstances.responseTime.data.datasets[0].data = this.performanceData.responseTime.slice(-20);
-            this.chartInstances.responseTime.update();
-        }
-
-        if (this.chartInstances.memory) {
-            this.chartInstances.memory.data.datasets[0].data = this.performanceData.memoryUsage.slice(-20);
-            this.chartInstances.memory.update();
-        }
-    }
-
-    // Provider and source population
-    populateProviders() {
-        console.log('Populating providers...');
-        // This would populate the providers status
-    }
-
-    populateSubtitleSources() {
-        console.log('Populating subtitle sources...');
-        // This would populate subtitle source information
-    }
-
-    // Environment status checking
-    async checkEnvironmentStatus() {
-        try {
-            const response = await fetch('/api/environment/status');
-            if (response.ok) {
-                const envStatus = await response.json();
-                this.updateEnvironmentStatus(envStatus);
-            }
-        } catch (error) {
-            console.error('Failed to check environment status:', error);
-        }
-    }
-
-    updateEnvironmentStatus(envStatus) {
-        if (!envStatus) return;
-        
-        // Update provider status indicators
-        Object.entries(envStatus).forEach(([provider, status]) => {
-            if (typeof status === 'object' && status.available !== undefined) {
-                const indicator = document.getElementById(`${provider}-status`);
-                if (indicator) {
-                    indicator.className = status.available ? 'status-online' : 'status-offline';
-                    indicator.textContent = status.available ? 'Online' : 'Offline';
-                }
-            }
-        });
-    }
-
-    // Activity logging
-    addToActivityLog(message, type = 'info') {
-        const timestamp = new Date();
-        this.activityLog.unshift({
-            message,
-            type,
-            timestamp
-        });
-        
-        // Keep only last 50 activities
-        if (this.activityLog.length > 50) {
-            this.activityLog = this.activityLog.slice(0, 50);
-        }
-        
-        this.updateActivityDisplay();
-    }
-
-    // Notification system
-    showNotification(message, type = 'info') {
-        console.log(`[${type.toUpperCase()}] ${message}`);
-        
-        // Try to show visual notification if notification container exists
-        const container = document.getElementById('notification-container') || document.body;
-        
-        const notification = document.createElement('div');
-        notification.className = `notification notification-${type}`;
-        notification.innerHTML = `
-            <div class="notification-content">
-                <i class="fas ${this.getNotificationIcon(type)}"></i>
-                <span>${message}</span>
-                <button class="notification-close" onclick="this.parentElement.parentElement.remove()">
-                    <i class="fas fa-times"></i>
-                </button>
-            </div>
-        `;
-        
-        container.appendChild(notification);
-        
-        // Auto-remove after 5 seconds
-        setTimeout(() => {
-            if (notification.parentNode) {
-                notification.parentNode.removeChild(notification);
-            }
-        }, 5000);
-        
-        // Add to activity log
-        this.addToActivityLog(message, type);
-    }
-
-    // Enhanced notification system with fallback
-    showSafeNotification(message, type = 'info') {
-        try {
-            console.log(`[${type.toUpperCase()}] ${message}`);
-            
-            // Try to show visual notification if notification container exists
-            const container = document.getElementById('notification-container') || document.body;
-            
-            const notification = document.createElement('div');
-            notification.className = `notification notification-${type}`;
-            notification.innerHTML = `
-                <div class="notification-content">
-                    <i class="fas ${this.getNotificationIcon(type)}"></i>
-                    <span>${message}</span>
-                    <button class="notification-close" onclick="this.parentElement.parentElement.remove()">
-                        <i class="fas fa-times"></i>
-                    </button>
-                </div>
-            `;
-            
-            container.appendChild(notification);
-            
-            // Auto-remove after 5 seconds
-            setTimeout(() => {
-                if (notification.parentNode) {
-                    notification.parentNode.removeChild(notification);
-                }
-            }, 5000);
-            
-            // Add to activity log
-            this.addToActivityLog(message, type);
-        } catch (error) {
-            console.error('Error showing notification:', error);
-            // Fallback to console log
-            console.log(`NOTIFICATION [${type}]: ${message}`);
-        }
-    }
-
-    // Enhanced recent activity update
-    updateRecentActivity(errors = []) {
-        const activityList = document.getElementById('activity-list');
-        if (activityList) {
-            activityList.innerHTML = '';
-            
-            if (errors.length === 0) {
-                const noActivity = document.createElement('div');
-                noActivity.className = 'activity-item';
-                noActivity.innerHTML = `
-                    <div class="activity-time">Just now</div>
-                    <div class="activity-text">System initialized</div>
-                `;
-                activityList.appendChild(noActivity);
-            } else {
-                errors.forEach(error => {
-                    const activityItem = document.createElement('div');
-                    activityItem.className = 'activity-item';
-                    activityItem.innerHTML = `
-                        <div class="activity-time">${new Date(error.timestamp).toLocaleTimeString()}</div>
-                        <div class="activity-text">${error.message}</div>
-                    `;
-                    activityList.appendChild(activityItem);
-                });
-            }
-        }
-    }
-
-    // Enhanced provider status update
-    updateProviders() {
-        const providersList = document.getElementById('providers-list');
-        if (providersList) {
-            providersList.innerHTML = `
-                <div class="provider-item">
-                    <span class="provider-name">Real-Debrid</span>
-                    <span class="provider-status">Checking...</span>
-                </div>
-                <div class="provider-item">
-                    <span class="provider-name">AllDebrid</span>
-                    <span class="provider-status">Checking...</span>
-                </div>
-                <div class="provider-item">
-                    <span class="provider-name">OpenSubtitles</span>
-                    <span class="provider-status">Checking...</span>
-                </div>
-                <div class="provider-item">
-                    <span class="provider-name">SubDL</span>
-                    <span class="provider-status">Checking...</span>
-                </div>
-                <div class="provider-item">
-                    <span class="provider-name">Podnapisi</span>
-                    <span class="provider-status">Checking...</span>
-                </div>
-            `;
-        }
-    }
-
-    // Enhanced test runner
-    runTest(testType) {
-        console.log(`Running test: ${testType}`);
-        this.showSafeNotification(`Running ${testType} test...`, 'info');
-        
-        // Simulate test running
-        setTimeout(() => {
-            this.showSafeNotification(`${testType} test completed`, 'success');
-        }, 2000);
-    }
-
-    // Enhanced cleanup method
-    destroy() {
-        console.log('Destroying UI and cleaning up resources...');
-        
-        if (this.refreshInterval) {
-            clearInterval(this.refreshInterval);
-            this.refreshInterval = null;
-        }
-        
-        if (this.performanceInterval) {
-            clearInterval(this.performanceInterval);
-            this.performanceInterval = null;
-        }
-        
-        // Clean up chart instances
-        Object.values(this.chartInstances).forEach(chart => {
-            if (chart && chart.destroy) {
-                chart.destroy();
-            }
-        });
-        this.chartInstances = {};
-        
-        // Clear activity log
-        this.activityLog = [];
-        
-        // Reset initialization flag
-        this.isInitialized = false;
-        
-        console.log('UI destroyed and cleaned up successfully');
-    }
-
-<<<<<<< HEAD
-    // Progressive AI Enhancement Functions
-    startProgressiveEnhancement(imdbId, hash, language = 'tr') {
-        if (!this.progressiveEnhancementEnabled) return;
-        
-        const enhancementKey = `${imdbId}-${hash}`;
-        
-        // Don't start multiple checks for same content
-        if (this.activeEnhancementChecks.has(enhancementKey)) {
-            return;
-        }
-        
-        console.log(`[UI] Starting progressive enhancement check for ${imdbId}`);
-        
-        const checkInterval = setInterval(async () => {
-            try {
-                const response = await fetch(`/subtitles/${imdbId}/${hash}/enhanced?language=${language}`);
-                const result = await response.json();
-                
-                if (result.success && result.ready) {
-                    console.log(`[UI] Enhanced subtitle ready for ${imdbId}`);
-                    this.notifyEnhancementReady(imdbId, result.subtitle);
-                    this.stopProgressiveEnhancement(enhancementKey);
-                }
-            } catch (error) {
-                console.error(`[UI] Error checking enhancement status:`, error);
-            }
-        }, this.enhancementCheckInterval);
-        
-        this.activeEnhancementChecks.set(enhancementKey, checkInterval);
-        
-        // Auto-stop after 2 minutes
-        setTimeout(() => {
-            this.stopProgressiveEnhancement(enhancementKey);
-        }, 120000);
-    }
-    
-    stopProgressiveEnhancement(enhancementKey) {
-        const interval = this.activeEnhancementChecks.get(enhancementKey);
-        if (interval) {
-            clearInterval(interval);
-            this.activeEnhancementChecks.delete(enhancementKey);
-            console.log(`[UI] Stopped progressive enhancement check for ${enhancementKey}`);
-        }
-    }
-    
-    notifyEnhancementReady(imdbId, subtitle) {
-        this.showNotification(
-            `🤖 AI-Enhanced Subtitle Ready for ${imdbId}`,
-            'The AI has improved your subtitle quality. It will automatically switch to the enhanced version.',
-            'success'
-        );
-    }
-
-    // Enhanced subtitle download with progressive enhancement
-    async downloadSubtitleWithEnhancement(url, imdbId, hash, language = 'tr') {
-        try {
-            // Start progressive enhancement check
-            this.startProgressiveEnhancement(imdbId, hash, language);
-            
-            // Download original subtitle
-            const response = await fetch(url);
-            const content = await response.text();
-            
-            this.showNotification(
-                `✅ Subtitle Downloaded`,
-                `Original subtitle loaded. AI enhancement is processing in background...`,
-                'info'
-            );
-            
-            return content;
-        } catch (error) {
-            console.error('Error downloading subtitle:', error);
-            this.showNotification(
-                `❌ Download Failed`,
-                `Failed to download subtitle: ${error.message}`,
-                'error'
-            );
-            return null;
-        }
-    }
-
-=======
->>>>>>> 3f2b64b4
-    // ...existing code...
-}
-
-// Global error handling
-window.addEventListener('error', function(event) {
-    console.error('Global error caught:', event.error);
-    
-    // Try to show notification if UI is initialized
-    if (window.stremioUI && typeof window.stremioUI.showNotification === 'function') {
-        window.stremioUI.showNotification('System error occurred - some features may not work properly', 'error');
-    }
-});
-
-window.addEventListener('unhandledrejection', function(event) {
-    console.error('Unhandled promise rejection:', event.reason);
-    
-    // Try to show notification if UI is initialized
-    if (window.stremioUI && typeof window.stremioUI.showNotification === 'function') {
-        window.stremioUI.showNotification('Network error occurred - retrying...', 'warning');
-    }
-});
-
-// Initialize the UI when DOM is ready
-async function initializeUI() {
-    if (window.stremioUI) {
-        console.log('UI already initialized');
-        return;
-    }
-    
-    try {
-        console.log('Initializing Stremio Addon UI...');
-        window.stremioUI = new StremioAddonUI();
-        console.log('Stremio Addon UI initialized successfully');
-        
-        // Initialize additional app features
-        await initializeApp();
-        
-        // Set up automatic updates
-        setupAutomaticUpdates();
-        
-    } catch (error) {
-        console.error('Failed to initialize UI:', error);
-        
-        // Show basic error message
-        const errorDiv = document.createElement('div');
-        errorDiv.style.cssText = 'position: fixed; top: 10px; right: 10px; background: #ff4444; color: white; padding: 10px; border-radius: 5px; z-index: 1000;';
-        errorDiv.textContent = 'UI initialization failed - please refresh the page';
-        document.body.appendChild(errorDiv);
-        
-        // Auto-hide after 5 seconds
-        setTimeout(() => {
-            if (errorDiv.parentNode) {
-                errorDiv.parentNode.removeChild(errorDiv);
-            }
-        }, 5000);
-    }
-}
-
-// Enhanced initialization
-async function initializeApp() {
-    console.log('Initializing application...');
-    
-    // Load settings
-    await window.stremioUI.loadSettings();
-    
-    // Check environment status
-    await window.stremioUI.checkEnvironmentStatus();
-    
-    // Start performance monitoring if enabled
-    const settings = await window.stremioUI.getSettings();
-    if (settings && settings.performanceMonitoring) {
-        window.stremioUI.startPerformanceMonitoring();
-    }
-    
-    // Test initial connections
-    await window.stremioUI.testAllConnections();
-    
-    console.log('Application initialized successfully');
-}
-
-// Set up automatic updates
-function setupAutomaticUpdates() {
-    // Auto-refresh settings every 30 seconds
-    setInterval(() => window.stremioUI.loadSettings(), 30000);
-    
-    // Update performance metrics every 5 seconds
-    setInterval(() => window.stremioUI.updatePerformanceMetrics(), 5000);
-    
-    // Check environment status every 60 seconds
-    setInterval(() => window.stremioUI.checkEnvironmentStatus(), 60000);
-    
-    console.log('Automatic updates configured');
-}
-
-document.addEventListener('DOMContentLoaded', initializeUI);
-
-// Fallback initialization if DOMContentLoaded already fired
-if (document.readyState === 'loading') {
-    // DOMContentLoaded has not fired yet
-    console.log('DOM is still loading...');
-} else {
-    // DOM is already loaded
-    console.log('DOM already loaded - Initializing immediately...');
-    initializeUI();
-}
+// Enhanced UI JavaScript for Stremio Addon Control Panel - Merged Version
+class StremioAddonUI {
+    constructor() {
+        this.currentTab = 'dashboard';
+        this.healthData = {};
+        this.performanceData = {
+            responseTime: [],
+            successRate: [],
+            memoryUsage: [],
+            cpuUsage: [],
+            activeConnections: []
+        };
+        this.activityLog = [];
+        this.settings = {};
+        this.refreshInterval = null;
+        this.performanceInterval = null;
+        this.chartInstances = {};
+        this.isInitialized = false;
+        
+        // Progressive AI Enhancement System
+        this.progressiveEnhancementEnabled = true;
+        this.enhancementCheckInterval = 5000; // Check every 5 seconds
+        this.activeEnhancementChecks = new Map();
+        
+        this.init();
+    }
+
+    init() {
+        console.log('Initializing Enhanced Stremio Addon UI...');
+        
+        try {
+            // Check if DOM is ready
+            if (document.readyState === 'loading') {
+                document.addEventListener('DOMContentLoaded', () => this.initializeAfterDOM());
+            } else {
+                this.initializeAfterDOM();
+            }
+        } catch (error) {
+            console.error('Critical error during UI initialization:', error);
+            this.showNotification('System initialization failed - please refresh the page', 'error');
+        }
+    }
+
+    initializeAfterDOM() {
+        try {
+            if (this.isInitialized) {
+                console.log('UI already initialized, skipping...');
+                return;
+            }
+
+            // Setup event listeners first
+            this.setupEventListeners();
+            
+            // Load settings and initialize components
+            this.loadSettings();
+            this.startHealthMonitoring();
+            this.startPerformanceMonitoring();
+            
+            // Initialize dashboard with error handling
+            this.updateDashboard().catch(error => {
+                console.error('Initial dashboard update failed:', error);
+                this.showNotification('Dashboard initialization failed - some features may be limited', 'warning');
+            });
+            
+            this.updateTorrentsTab();
+            this.populateProviders();
+            this.populateSubtitleSources();
+            
+            // Show success notification
+            this.showNotification('Enhanced UI initialized successfully', 'success');
+            
+            // Initialize charts with error handling
+            this.initializeCharts().catch(error => {
+                console.error('Chart initialization failed:', error);
+            });
+            
+            this.isInitialized = true;
+            console.log('Enhanced Stremio Addon UI initialization complete');
+            
+        } catch (error) {
+            console.error('Critical error during UI initialization:', error);
+            this.showNotification('System initialization failed - please refresh the page', 'error');
+        }
+    }
+
+    setupEventListeners() {
+        console.log('Setting up event listeners...');
+        
+        // Tab navigation with more robust handling
+        const tabs = document.querySelectorAll('.nav-tab');
+        console.log(`Found ${tabs.length} tabs`);
+        
+        tabs.forEach((tab, index) => {
+            console.log(`Setting up tab ${index}: ${tab.dataset.tab}`);
+            tab.addEventListener('click', (e) => {
+                e.preventDefault();
+                console.log('Tab clicked:', e.target);
+                
+                // Get the tab name from the clicked element or its parent
+                const tabName = e.target.dataset.tab || e.target.closest('.nav-tab').dataset.tab;
+                console.log('Tab name:', tabName);
+                
+                if (tabName) {
+                    this.switchTab(tabName);
+                } else {
+                    console.error('No tab name found for clicked element');
+                }
+            });
+        });
+
+        // Range inputs
+        document.querySelectorAll('.form-range').forEach(range => {
+            range.addEventListener('input', (e) => {
+                const valueSpan = e.target.nextElementSibling;
+                if (valueSpan && valueSpan.classList.contains('range-value')) {
+                    valueSpan.textContent = e.target.value;
+                }
+            });
+        });
+
+        // Settings auto-save
+        document.querySelectorAll('.form-input, .form-select, .toggle-input').forEach(input => {
+            input.addEventListener('change', () => {
+                this.saveSettings();
+            });
+        });
+
+        // Import config file
+        const configFileInput = document.getElementById('config-file');
+        if (configFileInput) {
+            configFileInput.addEventListener('change', (e) => {
+                this.handleConfigImport(e);
+            });
+        }
+
+        // Addon installation buttons
+        const installBtn = document.getElementById('install-addon-btn');
+        if (installBtn) {
+            installBtn.addEventListener('click', () => {
+                this.installAddon();
+            });
+        }
+
+        const copyManifestBtn = document.getElementById('copy-manifest-btn');
+        if (copyManifestBtn) {
+            copyManifestBtn.addEventListener('click', () => {
+                this.copyManifestUrl();
+            });
+        }
+
+        const copyAddonBtn = document.getElementById('copy-addon-btn');
+        if (copyAddonBtn) {
+            copyAddonBtn.addEventListener('click', () => {
+                this.copyAddonUrl();
+            });
+        }
+        // Test buttons
+        document.querySelectorAll('[data-test]').forEach(button => {
+            button.addEventListener('click', (e) => {
+                const testType = e.target.dataset.test;
+                this.runTest(testType);
+            });
+        });
+        
+        console.log('Event listeners setup complete');
+    }
+
+    switchTab(tabName) {
+        console.log(`Switching to tab: ${tabName}`);
+        
+        // Update active tab
+        document.querySelectorAll('.nav-tab').forEach(tab => {
+            tab.classList.remove('active');
+        });
+        
+        const activeTab = document.querySelector(`[data-tab="${tabName}"]`);
+        if (activeTab) {
+            activeTab.classList.add('active');
+            console.log(`Tab button activated: ${tabName}`);
+        } else {
+            console.error(`Tab button not found for: ${tabName}`);
+        }
+
+        // Update content
+        document.querySelectorAll('.tab-content').forEach(content => {
+            content.classList.remove('active');
+        });
+        
+        const tabContent = document.getElementById(tabName);
+        if (tabContent) {
+            tabContent.classList.add('active');
+            console.log(`Tab content activated: ${tabName}`);
+        } else {
+            console.error(`Tab content not found for: ${tabName}`);
+        }
+
+        this.currentTab = tabName;
+
+        // Load tab-specific data
+        switch(tabName) {
+            case 'dashboard':
+                this.updateDashboard();
+                break;
+            case 'subtitles':
+                this.updateSubtitlesTab();
+                break;
+            case 'torrents':
+                this.updateTorrentsTab();
+                break;
+            case 'health':
+                this.initializeCharts();
+                this.updateHealthTab();
+                break;
+            case 'settings':
+                this.updateSettingsTab();
+                break;
+        }
+    }
+
+    async updateDashboard() {
+        try {
+            console.log('Updating dashboard...');
+            
+            // Show loading state
+            this.showLoadingState();
+            
+            // Update quick stats using the new dashboard API
+            const dashboardData = await this.fetchDashboardData();
+            if (dashboardData) {
+                console.log('Dashboard data received:', dashboardData);
+                
+                // Update quick stats safely
+                this.updateElementSafely('subtitles-processed', dashboardData.subtitlesProcessed || 0);
+                this.updateElementSafely('torrents-found', dashboardData.torrentsFound || 0);
+                this.updateElementSafely('active-providers', dashboardData.activeProviders || 0);
+                this.updateElementSafely('uptime', this.formatUptime(dashboardData.uptime || 0));
+
+                // Update system status
+                await this.updateSystemStatus(dashboardData.status);
+
+                // Update performance metrics
+                this.updatePerformanceMetrics(dashboardData);
+                
+                // Update system info
+                this.updateSystemInfo(dashboardData);
+                
+                // Hide loading state
+                this.hideLoadingState();
+                
+                console.log('Dashboard updated successfully');
+            } else {
+                // Handle case where no data is returned
+                this.showFallbackData();
+                this.hideLoadingState();
+            }
+
+        } catch (error) {
+            console.error('Error updating dashboard:', error);
+            this.hideLoadingState();
+            this.showFallbackData();
+            
+            // Show a more helpful error message
+            const errorMessage = error.message.includes('fetch') || error.message.includes('Failed to fetch') 
+                ? 'Cannot connect to server - please check if the server is running on port 7000'
+                : 'Dashboard update failed - using cached data';
+            
+            this.showNotification(errorMessage, 'warning');
+        }
+    }
+
+    // Helper function to safely update DOM elements
+    updateElementSafely(elementId, value) {
+        const element = document.getElementById(elementId);
+        if (element) {
+            element.textContent = value;
+        } else {
+            console.warn(`Element not found: ${elementId}`);
+        }
+    }
+
+    // Initialize fallback UI when main UI elements are missing
+    initializeFallbackUI() {
+        console.log('Initializing fallback UI...');
+        
+        // Create basic dashboard if missing
+        const dashboardTab = document.getElementById('dashboard');
+        if (!dashboardTab) {
+            const newDashboard = document.createElement('div');
+            newDashboard.id = 'dashboard';
+            newDashboard.className = 'tab-content active';
+            newDashboard.innerHTML = `
+                <div class="stats-grid">
+                    <div class="stat-card">
+                        <h3>System Status</h3>
+                        <p id="system-status">Initializing...</p>
+                    </div>
+                    <div class="stat-card">
+                        <h3>Subtitles Processed</h3>
+                        <p id="subtitles-processed">0</p>
+                    </div>
+                    <div class="stat-card">
+                        <h3>Active Providers</h3>
+                        <p id="active-providers">0</p>
+                    </div>
+                    <div class="stat-card">
+                        <h3>Uptime</h3>
+                        <p id="uptime">0s</p>
+                    </div>
+                </div>
+            `;
+            
+            const mainContent = document.querySelector('.main-content') || document.body;
+            mainContent.appendChild(newDashboard);
+        }
+    }
+
+    // Show loading state
+    showLoadingState() {
+        const elements = ['subtitles-processed', 'torrents-found', 'active-providers', 'uptime'];
+        elements.forEach(id => {
+            this.updateElementSafely(id, 'Loading...');
+        });
+    }
+
+    // Hide loading state
+    hideLoadingState() {
+        // Remove any loading indicators
+        document.querySelectorAll('.loading').forEach(el => {
+            el.classList.remove('loading');
+        });
+    }
+
+    // Show fallback data when real data is unavailable
+    showFallbackData() {
+        console.log('Showing fallback data...');
+        
+        this.updateElementSafely('subtitles-processed', 'N/A');
+        this.updateElementSafely('torrents-found', 'N/A');
+        this.updateElementSafely('active-providers', 'N/A');
+        this.updateElementSafely('uptime', 'N/A');
+        
+        const statusEl = document.getElementById('system-status');
+        if (statusEl) {
+            statusEl.textContent = 'Offline';
+            statusEl.className = 'status-offline';
+        }
+    }
+
+    // Fetch dashboard data with proper error handling
+    async fetchDashboardData() {
+        try {
+            const response = await fetch('/api/dashboard');
+            if (!response.ok) {
+                // Try legacy health endpoint as fallback
+                const healthResponse = await fetch('/api/health');
+                if (healthResponse.ok) {
+                    const healthData = await healthResponse.json();
+                    return {
+                        status: healthData.status || 'online',
+                        subtitlesProcessed: 0,
+                        torrentsFound: 0,
+                        activeProviders: Object.values(healthData.services || {}).filter(Boolean).length,
+                        uptime: 0,
+                        performance: {
+                            responseTime: 0,
+                            successRate: 0,
+                            memoryUsage: 0,
+                            activeConnections: 0
+                        }
+                    };
+                }
+                // Return fallback data instead of null
+                return {
+                    subtitlesProcessed: 0,
+                    torrentsFound: 0,
+                    activeProviders: 0,
+                    uptime: 0,
+                    memoryUsage: 0,
+                    successRate: 0,
+                    status: 'warning',
+                    message: 'API not responding'
+                };
+            }
+            return await response.json();
+        } catch (error) {
+            console.error('Failed to fetch dashboard data:', error);
+            // Return fallback data instead of null
+            return {
+                subtitlesProcessed: 0,
+                torrentsFound: 0,
+                activeProviders: 0,
+                uptime: 0,
+                memoryUsage: 0,
+                successRate: 0,
+                status: 'error',
+                message: 'Failed to fetch data'
+            };
+        }
+    }
+
+    // Format uptime in human-readable format
+    formatUptime(seconds) {
+        if (!seconds || seconds === 0) return '0s';
+        
+        const days = Math.floor(seconds / 86400);
+        const hours = Math.floor((seconds % 86400) / 3600);
+        const minutes = Math.floor((seconds % 3600) / 60);
+        const secs = Math.floor(seconds % 60);
+        
+        if (days > 0) return `${days}d ${hours}h`;
+        if (hours > 0) return `${hours}h ${minutes}m`;
+        if (minutes > 0) return `${minutes}m ${secs}s`;
+        return `${secs}s`;
+    }
+
+    // Update system status with proper styling
+    async updateSystemStatus(status) {
+        const statusEl = document.getElementById('system-status');
+        if (!statusEl) {
+            console.warn('System status element not found');
+            return;
+        }
+        
+        // Remove existing status classes
+        statusEl.classList.remove('status-online', 'status-offline', 'status-warning', 'status-error');
+        
+        switch(status) {
+            case 'ok':
+            case 'online':
+            case 'healthy':
+                statusEl.textContent = 'Online';
+                statusEl.classList.add('status-online');
+                break;
+            case 'warning':
+                statusEl.textContent = 'Warning';
+                statusEl.classList.add('status-warning');
+                break;
+            case 'error':
+            case 'offline':
+                statusEl.textContent = 'Offline';
+                statusEl.classList.add('status-offline');
+                break;
+            default:
+                statusEl.textContent = 'Unknown';
+                statusEl.classList.add('status-warning');
+        }
+    }
+
+    // Update performance metrics safely
+    updatePerformanceMetrics(data) {
+        if (!data || !data.performance) return;
+        
+        const perf = data.performance;
+        
+        // Update response time
+        this.updateElementSafely('avg-response-time', `${perf.responseTime || 0}ms`);
+        
+        // Update success rate
+        this.updateElementSafely('success-rate', `${perf.successRate || 0}%`);
+        
+        // Update memory usage
+        this.updateElementSafely('memory-usage', `${perf.memoryUsage || 0}MB`);
+        
+        // Update active connections
+        this.updateElementSafely('active-connections', perf.activeConnections || 0);
+        
+        // Add to performance data arrays
+        if (perf.responseTime !== undefined) {
+            this.performanceData.responseTime.push(perf.responseTime);
+            if (this.performanceData.responseTime.length > 50) {
+                this.performanceData.responseTime.shift();
+            }
+        }
+        
+        if (perf.successRate !== undefined) {
+            this.performanceData.successRate.push(perf.successRate);
+            if (this.performanceData.successRate.length > 50) {
+                this.performanceData.successRate.shift();
+            }
+        }
+        
+        if (perf.memoryUsage !== undefined) {
+            this.performanceData.memoryUsage.push(perf.memoryUsage);
+            if (this.performanceData.memoryUsage.length > 50) {
+                this.performanceData.memoryUsage.shift();
+            }
+        }
+    }
+
+    // Update system info safely
+    updateSystemInfo(data) {
+        if (!data) return;
+        
+        // Update Node.js version
+        this.updateElementSafely('node-version', process?.version || 'Unknown');
+        
+        // Update uptime
+        this.updateElementSafely('system-uptime', this.formatUptime(data.uptime || 0));
+        
+        // Update server info
+        if (data.services) {
+            const enabledServices = Object.values(data.services).filter(Boolean).length;
+            this.updateElementSafely('enabled-services', enabledServices);
+        }
+    }
+    updateActivityDisplay() {
+        const container = document.getElementById('activity-list');
+        if (!container) return;
+
+        container.innerHTML = '';
+        
+        this.activityLog.slice(0, 10).forEach(activity => {
+            const activityElement = document.createElement('div');
+            activityElement.className = 'activity-item';
+            activityElement.innerHTML = `
+                <div class="activity-time">${activity.timestamp.toLocaleTimeString()}</div>
+                <div class="activity-text">${activity.message}</div>
+            `;
+            container.appendChild(activityElement);
+        });
+    }
+
+    logActivity(message, type = 'info') {
+        this.addToActivityLog(message, type);
+    }
+
+    applySettings(settings) {
+        // Apply AI settings
+        if (settings.aiProvider) document.getElementById('ai-provider').value = settings.aiProvider;
+        if (settings.aiModel) document.getElementById('ai-model').value = settings.aiModel;
+        if (settings.correctionIntensity) {
+            document.getElementById('correction-intensity').value = settings.correctionIntensity;
+            const rangeValue = document.querySelector('#correction-intensity + .range-value');
+            if (rangeValue) rangeValue.textContent = settings.correctionIntensity;
+        }
+        if (settings.aiTemperature) {
+            document.getElementById('ai-temperature').value = settings.aiTemperature;
+            const rangeValue = document.querySelector('#ai-temperature + .range-value');
+            if (rangeValue) rangeValue.textContent = settings.aiTemperature;
+        }
+
+        // Apply language settings
+        if (settings.primaryLanguage) document.getElementById('primary-language').value = settings.primaryLanguage;
+        if (settings.fallbackLanguage) document.getElementById('fallback-language').value = settings.fallbackLanguage;
+        if (settings.autoTranslate !== undefined) document.getElementById('auto-translate').checked = settings.autoTranslate;
+        if (settings.hearingImpaired !== undefined) document.getElementById('hearing-impaired').checked = settings.hearingImpaired;
+
+        // Apply advanced settings
+        if (settings.aiEnabled !== undefined) document.getElementById('ai-enabled').checked = settings.aiEnabled;
+        if (settings.debugMode !== undefined) document.getElementById('debug-mode').checked = settings.debugMode;
+        if (settings.scrapingEnabled !== undefined) document.getElementById('scraping-enabled').checked = settings.scrapingEnabled;
+        if (settings.cacheEnabled !== undefined) document.getElementById('cache-enabled').checked = settings.cacheEnabled;
+        if (settings.maxConcurrentRequests) document.getElementById('max-concurrent-requests').value = settings.maxConcurrentRequests;
+        if (settings.requestTimeout) document.getElementById('request-timeout').value = settings.requestTimeout;
+        if (settings.minSubtitleScore) {
+            document.getElementById('min-subtitle-score').value = settings.minSubtitleScore;
+            const rangeValue = document.querySelector('#min-subtitle-score + .range-value');
+            if (rangeValue) rangeValue.textContent = settings.minSubtitleScore;
+        }
+
+        // Apply API keys (only if they exist)
+        if (settings.apiKeys) {
+            Object.entries(settings.apiKeys).forEach(([key, value]) => {
+                if (value) {
+                    const element = document.getElementById(`${key}-api-key`);
+                    if (element) element.value = value;
+                }
+            });
+        }
+
+        // Apply Jackett URL
+        if (settings.jackettUrl) document.getElementById('jackett-url').value = settings.jackettUrl;
+
+        console.log('Settings applied successfully');
+    }
+
+    // API Testing Functions
+    async testSubtitleSearch() {
+        const imdbId = document.getElementById('test-imdb')?.value;
+        const language = document.getElementById('test-language')?.value;
+        const resultsDiv = document.getElementById('subtitle-test-results');
+        
+        if (!imdbId) {
+            this.showNotification('Please enter an IMDb ID', 'error');
+            return;
+        }
+
+        if (resultsDiv) {
+            resultsDiv.innerHTML = '<div class="test-loading">Testing subtitle search...</div>';
+            resultsDiv.classList.add('show');
+        }
+
+        try {
+            const response = await fetch('/api/test/subtitle', {
+                method: 'POST',
+                headers: {
+                    'Content-Type': 'application/json',
+                },
+                body: JSON.stringify({ imdbId, language })
+            });
+
+            const result = await response.json();
+            
+            if (response.ok && result.subtitles && result.subtitles.length > 0) {
+                if (resultsDiv) {
+                    resultsDiv.innerHTML = `
+                        <div class="test-success">
+                            <h4>✓ Found ${result.subtitles.length} subtitle(s)</h4>
+                            <pre>${JSON.stringify(result.subtitles, null, 2)}</pre>
+                        </div>
+                    `;
+                }
+                this.showNotification('Subtitle search successful', 'success');
+            } else {
+                if (resultsDiv) {
+                    resultsDiv.innerHTML = `
+                        <div class="test-error">
+                            <h4>⚠ No subtitles found</h4>
+                            <pre>${JSON.stringify(result, null, 2)}</pre>
+                        </div>
+                    `;
+                }
+                this.showNotification('No subtitles found', 'warning');
+            }
+        } catch (error) {
+            if (resultsDiv) {
+                resultsDiv.innerHTML = `
+                    <div class="test-error">
+                        <h4>✗ Test failed</h4>
+                        <pre>${error.message}</pre>
+                    </div>
+                `;
+            }
+            this.showNotification('Test failed: ' + error.message, 'error');
+        }
+    }
+
+    async testTorrentSearch() {
+        const imdbId = document.getElementById('torrent-test-imdb')?.value;
+        const quality = document.getElementById('torrent-test-quality')?.value;
+        const resultsDiv = document.getElementById('torrent-test-results');
+        
+        if (!imdbId) {
+            this.showNotification('Please enter an IMDb ID', 'error');
+            return;
+        }
+
+        if (resultsDiv) {
+            resultsDiv.innerHTML = '<div class="test-loading">Testing torrent search...</div>';
+            resultsDiv.classList.add('show');
+        }
+
+        try {
+            const response = await fetch('/api/test/torrent', {
+                method: 'POST',
+                headers: {
+                    'Content-Type': 'application/json',
+                },
+                body: JSON.stringify({ imdbId, quality })
+            });
+
+            const result = await response.json();
+            
+            if (response.ok && result.streams && result.streams.length > 0) {
+                if (resultsDiv) {
+                    resultsDiv.innerHTML = `
+                        <div class="test-success">
+                            <h4>✓ Found ${result.streams.length} stream(s)</h4>
+                            <pre>${JSON.stringify(result.streams, null, 2)}</pre>
+                        </div>
+                    `;
+                }
+                this.showNotification('Torrent search successful', 'success');
+            } else {
+                if (resultsDiv) {
+                    resultsDiv.innerHTML = `
+                        <div class="test-error">
+                            <h4>⚠ No streams found</h4>
+                            <pre>${JSON.stringify(result, null, 2)}</pre>
+                        </div>
+                    `;
+                }
+                this.showNotification('No streams found', 'warning');
+            }
+        } catch (error) {
+            if (resultsDiv) {
+                resultsDiv.innerHTML = `
+                    <div class="test-error">
+                        <h4>✗ Test failed</h4>
+                        <pre>${error.message}</pre>
+                    </div>
+                `;
+            }
+            this.showNotification('Test failed: ' + error.message, 'error');
+        }
+    }
+
+    async testApiKeys() {
+        const results = {};
+        const keys = {
+            gemini: document.getElementById('gemini-api-key')?.value,
+            openai: document.getElementById('openai-api-key')?.value,
+            claude: document.getElementById('claude-api-key')?.value,
+            opensubtitles: document.getElementById('opensubtitles-api-key')?.value,
+            tmdb: document.getElementById('tmdb-api-key')?.value,
+            subdl: document.getElementById('subdl-api-key')?.value,
+            realdebrid: document.getElementById('realdebrid-api-key')?.value,
+            alldebrid: document.getElementById('alldebrid-api-key')?.value,
+            jackett: document.getElementById('jackett-api-key')?.value
+        };
+
+        this.showNotification('Testing API keys...', 'info');
+
+        for (const [key, value] of Object.entries(keys)) {
+            if (value && value !== '***') {
+                try {
+                    const response = await fetch(`/api/test/key/${key}`, {
+                        method: 'POST',
+                        headers: {
+                            'Content-Type': 'application/json',
+                        },
+                        body: JSON.stringify({ apiKey: value })
+                    });
+
+                    const result = await response.json();
+                    results[key] = result.success ? 'Valid' : 'Invalid';
+                } catch (error) {
+                    results[key] = 'Error';
+                }
+            } else {
+                results[key] = 'Not set';
+            }
+        }
+
+        let message = 'API Key Test Results:\n';
+        Object.entries(results).forEach(([key, result]) => {
+            message += `${key}: ${result}\n`;
+        });
+
+        this.showNotification(message, 'info');
+    }
+
+    async testConnection(provider) {
+        try {
+            const response = await fetch(`/api/test/connection/${provider}`);
+            const result = await response.json();
+            
+            if (result.success) {
+                this.showNotification(`${provider} connection successful`, 'success');
+                return true;
+            } else {
+                this.showNotification(`${provider} connection failed: ${result.error}`, 'error');
+                return false;
+            }
+        } catch (error) {
+            this.showNotification(`${provider} connection error: ${error.message}`, 'error');
+            return false;
+        }
+    }
+
+    // Configuration Management
+    exportConfig() {
+        const settings = {
+            aiProvider: document.getElementById('ai-provider')?.value,
+            aiModel: document.getElementById('ai-model')?.value,
+            correctionIntensity: document.getElementById('correction-intensity')?.value,
+            aiTemperature: document.getElementById('ai-temperature')?.value,
+            primaryLanguage: document.getElementById('primary-language')?.value,
+            fallbackLanguage: document.getElementById('fallback-language')?.value,
+            autoTranslate: document.getElementById('auto-translate')?.checked,
+            hearingImpaired: document.getElementById('hearing-impaired')?.checked,
+            aiEnabled: document.getElementById('ai-enabled')?.checked,
+            debugMode: document.getElementById('debug-mode')?.checked,
+            scrapingEnabled: document.getElementById('scraping-enabled')?.checked,
+            cacheEnabled: document.getElementById('cache-enabled')?.checked,
+            maxConcurrentRequests: document.getElementById('max-concurrent-requests')?.value,
+            requestTimeout: document.getElementById('request-timeout')?.value,
+            minSubtitleScore: document.getElementById('min-subtitle-score')?.value,
+            jackettUrl: document.getElementById('jackett-url')?.value,
+            useEnvironmentFallback: document.getElementById('use-environment-fallback')?.checked
+        };
+
+        const dataStr = JSON.stringify(settings, null, 2);
+        const dataUri = 'data:application/json;charset=utf-8,'+ encodeURIComponent(dataStr);
+        
+        const exportFileDefaultName = 'stremio-addon-config.json';
+        
+        const linkElement = document.createElement('a');
+        linkElement.setAttribute('href', dataUri);
+        linkElement.setAttribute('download', exportFileDefaultName);
+        linkElement.click();
+    }
+
+    importConfig() {
+        const fileInput = document.getElementById('config-file');
+        if (fileInput) {
+            fileInput.click();
+        }
+    }
+
+    handleConfigImport(event) {
+        const file = event.target.files[0];
+        if (file) {
+            const reader = new FileReader();
+            reader.onload = (e) => {
+                try {
+                    const config = JSON.parse(e.target.result);
+                    this.applySettings(config);
+                    this.showNotification('Configuration imported successfully', 'success');
+                } catch (error) {
+                    this.showNotification('Failed to import configuration: ' + error.message, 'error');
+                }
+            };
+            reader.readAsText(file);
+        }
+    }
+
+    // Cache Management
+    clearCache() {
+        fetch('/api/cache/clear', { method: 'POST' })
+            .then(response => response.json())
+            .then(data => {
+                this.showNotification('Cache cleared successfully', 'success');
+                this.updateTorrentsTab();
+            })
+            .catch(error => {
+                this.showNotification('Failed to clear cache: ' + error.message, 'error');
+            });
+    }
+
+    // Error Log Management
+    clearErrorLogs() {
+        const errorLogsElement = document.getElementById('error-logs');
+        if (errorLogsElement) {
+            errorLogsElement.innerHTML = '<div class="log-item"><span class="log-time">System</span><span class="log-message log-success">Error logs cleared</span></div>';
+        }
+        this.showNotification('Error logs cleared', 'success');
+    }
+
+    exportErrorLogs() {
+        const logs = Array.from(document.querySelectorAll('.log-item')).map(item => {
+            const time = item.querySelector('.log-time')?.textContent || '';
+            const message = item.querySelector('.log-message')?.textContent || '';
+            return { time, message };
+        });
+
+        const dataStr = JSON.stringify(logs, null, 2);
+        const dataUri = 'data:application/json;charset=utf-8,'+ encodeURIComponent(dataStr);
+        
+        const linkElement = document.createElement('a');
+        linkElement.setAttribute('href', dataUri);
+        linkElement.setAttribute('download', 'error-logs.json');
+        linkElement.click();
+    }
+
+    // Utility Functions
+    toggleVisibility(inputId) {
+        const input = document.getElementById(inputId);
+        if (!input) return;
+        
+        const button = input.nextElementSibling;
+        if (!button) return;
+        
+        const icon = button.querySelector('i');
+        if (!icon) return;
+        
+        if (input.type === 'password') {
+            input.type = 'text';
+            icon.classList.remove('fa-eye');
+            icon.classList.add('fa-eye-slash');
+        } else {
+            input.type = 'password';
+            icon.classList.remove('fa-eye-slash');
+            icon.classList.add('fa-eye');
+        }
+    }
+
+    async getSettings() {
+        try {
+            const response = await fetch('/api/settings');
+            if (response.ok) {
+                const data = await response.json();
+                return data.settings || data;
+            }
+        } catch (error) {
+            console.error('Error getting settings:', error);
+        }
+        return this.settings || {};
+    }
+
+    // Enhanced connection testing
+    async testAllConnections() {
+        const testButton = document.querySelector('button[onclick="testAllConnections()"]');
+        const originalText = testButton.innerHTML;
+        
+        testButton.innerHTML = '<i class="fas fa-spinner fa-spin"></i> Testing...';
+        testButton.disabled = true;
+        
+        try {
+            // Test Real-Debrid
+            await this.testConnection('real-debrid');
+            
+            // Test AllDebrid
+            await this.testConnection('alldebrid');
+            
+            // Test OpenSubtitles
+            await this.testConnection('opensubtitles');
+            
+            // Show success message
+            this.showNotification('All connections tested successfully!', 'success');
+            
+        } catch (error) {
+            this.showNotification('Some connections failed. Check the logs for details.', 'error');
+        } finally {
+            testButton.innerHTML = originalText;
+            testButton.disabled = false;
+        }
+    }
+
+    // Password visibility toggle
+    togglePasswordVisibility(inputId) {
+        const input = document.getElementById(inputId);
+        const button = input.nextElementSibling;
+        const icon = button.querySelector('i');
+        
+        if (input.type === 'password') {
+            input.type = 'text';
+            icon.className = 'fas fa-eye-slash';
+        } else {
+            input.type = 'password';
+            icon.className = 'fas fa-eye';
+        }
+    }
+
+    // Enhanced initialization
+    async initializeApp() {
+        console.log('Initializing application...');
+        
+        // Load settings
+        await this.loadSettings();
+        
+        // Check environment status
+        await this.checkEnvironmentStatus();
+        
+        // Start performance monitoring if enabled
+        const settings = await this.getSettings();
+        if (settings && settings.performanceMonitoring) {
+            this.startPerformanceMonitoring();
+        }
+        
+        // Test initial connections
+        await this.testAllConnections();
+        
+        console.log('Application initialized successfully');
+    }
+
+    // Health monitoring functions
+    startHealthMonitoring() {
+        if (this.refreshInterval) {
+            clearInterval(this.refreshInterval);
+        }
+        
+        // Update health every 10 seconds
+        this.refreshInterval = setInterval(() => {
+            this.updateDashboard().catch(error => {
+                console.warn('Health monitoring update failed:', error);
+            });
+        }, 10000);
+        
+        console.log('Health monitoring started');
+    }
+
+    // Performance monitoring functions
+    startPerformanceMonitoring() {
+        if (this.performanceInterval) {
+            clearInterval(this.performanceInterval);
+        }
+        
+        // Update performance metrics every 5 seconds
+        this.performanceInterval = setInterval(() => {
+            this.fetchPerformanceMetrics().catch(error => {
+                console.warn('Performance monitoring update failed:', error);
+            });
+        }, 5000);
+        
+        console.log('Performance monitoring started');
+    }
+
+    async fetchPerformanceMetrics() {
+        try {
+            const response = await fetch('/api/performance/metrics');
+            if (response.ok) {
+                const metrics = await response.json();
+                this.updatePerformanceDisplay(metrics);
+            }
+        } catch (error) {
+            console.error('Failed to fetch performance metrics:', error);
+        }
+    }
+
+    updatePerformanceDisplay(metrics) {
+        if (!metrics) return;
+        
+        // Update current metrics
+        this.updateElementSafely('current-memory', `${metrics.memory?.heapUsed || 0}MB`);
+        this.updateElementSafely('current-cpu', `${metrics.cpu?.user || 0}ms`);
+        this.updateElementSafely('total-requests', metrics.requests?.total || 0);
+        this.updateElementSafely('request-success-rate', `${metrics.requests?.successRate || 0}%`);
+    }
+
+    // Load and save settings
+    async loadSettings() {
+        try {
+            const response = await fetch('/api/settings');
+            if (response.ok) {
+                const data = await response.json();
+                this.settings = data.settings || data;
+                this.applySettings(this.settings);
+                console.log('Settings loaded successfully');
+            }
+        } catch (error) {
+            console.error('Failed to load settings:', error);
+            // Use default settings
+            this.settings = this.getDefaultSettings();
+            this.applySettings(this.settings);
+        }
+    }
+
+    async saveSettings() {
+        try {
+            // Collect current settings from form
+            const settings = {
+                aiProvider: document.getElementById('ai-provider')?.value,
+                aiModel: document.getElementById('ai-model')?.value,
+                correctionIntensity: document.getElementById('correction-intensity')?.value,
+                aiTemperature: document.getElementById('ai-temperature')?.value,
+                primaryLanguage: document.getElementById('primary-language')?.value,
+                fallbackLanguage: document.getElementById('fallback-language')?.value,
+                autoTranslate: document.getElementById('auto-translate')?.checked,
+                hearingImpaired: document.getElementById('hearing-impaired')?.checked,
+                aiEnabled: document.getElementById('ai-enabled')?.checked,
+                debugMode: document.getElementById('debug-mode')?.checked,
+                scrapingEnabled: document.getElementById('scraping-enabled')?.checked,
+                cacheEnabled: document.getElementById('cache-enabled')?.checked,
+                maxConcurrentRequests: document.getElementById('max-concurrent-requests')?.value,
+                requestTimeout: document.getElementById('request-timeout')?.value,
+                minSubtitleScore: document.getElementById('min-subtitle-score')?.value
+            };
+            
+            const response = await fetch('/api/settings', {
+                method: 'POST',
+                headers: {
+                    'Content-Type': 'application/json',
+                },
+                body: JSON.stringify({ settings })
+            });
+            
+            if (response.ok) {
+                this.showNotification('Settings saved successfully', 'success');
+                this.settings = settings;
+            } else {
+                throw new Error('Failed to save settings');
+            }
+        } catch (error) {
+            console.error('Failed to save settings:', error);
+            this.showNotification('Failed to save settings: ' + error.message, 'error');
+        }
+    }
+
+    getDefaultSettings() {
+        return {
+            aiProvider: 'gemini',
+            aiModel: 'gemini-pro',
+            correctionIntensity: 50,
+            aiTemperature: 0.7,
+            primaryLanguage: 'tr',
+            fallbackLanguage: 'en',
+            autoTranslate: false,
+            hearingImpaired: false,
+            aiEnabled: true,
+            debugMode: false,
+            scrapingEnabled: true,
+            cacheEnabled: true,
+            maxConcurrentRequests: 5,
+            requestTimeout: 30,
+            minSubtitleScore: 0.7
+        };
+    }
+
+    // Tab update functions
+    updateSubtitlesTab() {
+        console.log('Updating subtitles tab...');
+        // This would fetch and display subtitle statistics
+    }
+
+    updateTorrentsTab() {
+        console.log('Updating torrents tab...');
+        // This would fetch and display torrent/stream statistics
+    }
+
+    updateHealthTab() {
+        console.log('Updating health tab...');
+        // Refresh charts and health data
+        this.updateChartsData();
+    }
+
+    updateSettingsTab() {
+        console.log('Updating settings tab...');
+        // Reload settings from server
+        this.loadSettings();
+    }
+
+    // Chart initialization and management
+    async initializeCharts() {
+        try {
+            // Initialize performance charts if Chart.js is available
+            if (typeof Chart !== 'undefined') {
+                this.initializePerformanceCharts();
+            } else {
+                console.warn('Chart.js not available - charts will not be displayed');
+            }
+        } catch (error) {
+            console.error('Failed to initialize charts:', error);
+        }
+    }
+
+    initializePerformanceCharts() {
+        // Response time chart
+        const responseTimeCtx = document.getElementById('response-time-chart');
+        if (responseTimeCtx) {
+            this.chartInstances.responseTime = new Chart(responseTimeCtx, {
+                type: 'line',
+                data: {
+                    labels: Array.from({length: 20}, (_, i) => i),
+                    datasets: [{
+                        label: 'Response Time (ms)',
+                        data: this.performanceData.responseTime.slice(-20),
+                        borderColor: '#007bff',
+                        backgroundColor: 'rgba(0, 123, 255, 0.1)',
+                        tension: 0.1
+                    }]
+                },
+                options: {
+                    responsive: true,
+                    plugins: {
+                        legend: {
+                            display: false
+                        }
+                    },
+                    scales: {
+                        y: {
+                            beginAtZero: true
+                        }
+                    }
+                }
+            });
+        }
+
+        // Memory usage chart
+        const memoryCtx = document.getElementById('memory-chart');
+        if (memoryCtx) {
+            this.chartInstances.memory = new Chart(memoryCtx, {
+                type: 'line',
+                data: {
+                    labels: Array.from({length: 20}, (_, i) => i),
+                    datasets: [{
+                        label: 'Memory Usage (MB)',
+                        data: this.performanceData.memoryUsage.slice(-20),
+                        borderColor: '#28a745',
+                        backgroundColor: 'rgba(40, 167, 69, 0.1)',
+                        tension: 0.1
+                    }]
+                },
+                options: {
+                    responsive: true,
+                    plugins: {
+                        legend: {
+                            display: false
+                        }
+                    },
+                    scales: {
+                        y: {
+                            beginAtZero: true
+                        }
+                    }
+                }
+            });
+        }
+    }
+
+    updateChartsData() {
+        // Update chart data with latest performance metrics
+        if (this.chartInstances.responseTime) {
+            this.chartInstances.responseTime.data.datasets[0].data = this.performanceData.responseTime.slice(-20);
+            this.chartInstances.responseTime.update();
+        }
+
+        if (this.chartInstances.memory) {
+            this.chartInstances.memory.data.datasets[0].data = this.performanceData.memoryUsage.slice(-20);
+            this.chartInstances.memory.update();
+        }
+    }
+
+    // Provider and source population
+    populateProviders() {
+        console.log('Populating providers...');
+        // This would populate the providers status
+    }
+
+    populateSubtitleSources() {
+        console.log('Populating subtitle sources...');
+        // This would populate subtitle source information
+    }
+
+    // Environment status checking
+    async checkEnvironmentStatus() {
+        try {
+            const response = await fetch('/api/environment/status');
+            if (response.ok) {
+                const envStatus = await response.json();
+                this.updateEnvironmentStatus(envStatus);
+            }
+        } catch (error) {
+            console.error('Failed to check environment status:', error);
+        }
+    }
+
+    updateEnvironmentStatus(envStatus) {
+        if (!envStatus) return;
+        
+        // Update provider status indicators
+        Object.entries(envStatus).forEach(([provider, status]) => {
+            if (typeof status === 'object' && status.available !== undefined) {
+                const indicator = document.getElementById(`${provider}-status`);
+                if (indicator) {
+                    indicator.className = status.available ? 'status-online' : 'status-offline';
+                    indicator.textContent = status.available ? 'Online' : 'Offline';
+                }
+            }
+        });
+    }
+
+    // Activity logging
+    addToActivityLog(message, type = 'info') {
+        const timestamp = new Date();
+        this.activityLog.unshift({
+            message,
+            type,
+            timestamp
+        });
+        
+        // Keep only last 50 activities
+        if (this.activityLog.length > 50) {
+            this.activityLog = this.activityLog.slice(0, 50);
+        }
+        
+        this.updateActivityDisplay();
+    }
+
+    // Notification system
+    showNotification(message, type = 'info') {
+        console.log(`[${type.toUpperCase()}] ${message}`);
+        
+        // Try to show visual notification if notification container exists
+        const container = document.getElementById('notification-container') || document.body;
+        
+        const notification = document.createElement('div');
+        notification.className = `notification notification-${type}`;
+        notification.innerHTML = `
+            <div class="notification-content">
+                <i class="fas ${this.getNotificationIcon(type)}"></i>
+                <span>${message}</span>
+                <button class="notification-close" onclick="this.parentElement.parentElement.remove()">
+                    <i class="fas fa-times"></i>
+                </button>
+            </div>
+        `;
+        
+        container.appendChild(notification);
+        
+        // Auto-remove after 5 seconds
+        setTimeout(() => {
+            if (notification.parentNode) {
+                notification.parentNode.removeChild(notification);
+            }
+        }, 5000);
+        
+        // Add to activity log
+        this.addToActivityLog(message, type);
+    }
+
+    // Enhanced notification system with fallback
+    showSafeNotification(message, type = 'info') {
+        try {
+            console.log(`[${type.toUpperCase()}] ${message}`);
+            
+            // Try to show visual notification if notification container exists
+            const container = document.getElementById('notification-container') || document.body;
+            
+            const notification = document.createElement('div');
+            notification.className = `notification notification-${type}`;
+            notification.innerHTML = `
+                <div class="notification-content">
+                    <i class="fas ${this.getNotificationIcon(type)}"></i>
+                    <span>${message}</span>
+                    <button class="notification-close" onclick="this.parentElement.parentElement.remove()">
+                        <i class="fas fa-times"></i>
+                    </button>
+                </div>
+            `;
+            
+            container.appendChild(notification);
+            
+            // Auto-remove after 5 seconds
+            setTimeout(() => {
+                if (notification.parentNode) {
+                    notification.parentNode.removeChild(notification);
+                }
+            }, 5000);
+            
+            // Add to activity log
+            this.addToActivityLog(message, type);
+        } catch (error) {
+            console.error('Error showing notification:', error);
+            // Fallback to console log
+            console.log(`NOTIFICATION [${type}]: ${message}`);
+        }
+    }
+
+    copyManifestUrl() {
+        const manifestUrl = `${window.location.origin}/manifest.json`;
+        
+        if (navigator.clipboard) {
+            navigator.clipboard.writeText(manifestUrl).then(() => {
+                this.showNotification('Manifest URL copied to clipboard', 'success');
+            }).catch(() => {
+                this.fallbackCopyText(manifestUrl);
+            });
+        } else {
+            this.fallbackCopyText(manifestUrl);
+        }
+    }
+
+    copyAddonUrl() {
+        const addonUrl = window.location.origin;
+        
+        if (navigator.clipboard) {
+            navigator.clipboard.writeText(addonUrl).then(() => {
+                this.showNotification('Addon URL copied to clipboard', 'success');
+            }).catch(() => {
+                this.fallbackCopyText(addonUrl);
+            });
+        } else {
+            this.fallbackCopyText(addonUrl);
+        }
+    }
+
+    fallbackCopyText(text) {
+        const textArea = document.createElement('textarea');
+        textArea.value = text;
+        textArea.style.position = 'fixed';
+        textArea.style.left = '-999999px';
+        textArea.style.top = '-999999px';
+        document.body.appendChild(textArea);
+        textArea.focus();
+        textArea.select();
+        
+        try {
+            document.execCommand('copy');
+            this.showNotification('URL copied to clipboard', 'success');
+        } catch (err) {
+            this.showNotification('Failed to copy URL. Please copy manually: ' + text, 'error');
+        }
+        
+        document.body.removeChild(textArea);
+    }
+
+    // Progressive AI Enhancement Functions
+    startProgressiveEnhancement(imdbId, hash, language = 'tr') {
+        if (!this.progressiveEnhancementEnabled) return;
+        
+        const enhancementKey = `${imdbId}-${hash}`;
+        
+        // Don't start multiple checks for same content
+        if (this.activeEnhancementChecks.has(enhancementKey)) {
+            return;
+        }
+        
+        console.log(`[UI] Starting progressive enhancement check for ${imdbId}`);
+        
+        const checkInterval = setInterval(async () => {
+            try {
+                const response = await fetch(`/subtitles/${imdbId}/${hash}/enhanced?language=${language}`);
+                const result = await response.json();
+                
+                if (result.success && result.ready) {
+                    console.log(`[UI] Enhanced subtitle ready for ${imdbId}`);
+                    this.notifyEnhancementReady(imdbId, result.subtitle);
+                    this.stopProgressiveEnhancement(enhancementKey);
+                }
+            } catch (error) {
+                console.error(`[UI] Error checking enhancement status:`, error);
+            }
+        }, this.enhancementCheckInterval);
+        
+        this.activeEnhancementChecks.set(enhancementKey, checkInterval);
+        
+        // Auto-stop after 2 minutes
+        setTimeout(() => {
+            this.stopProgressiveEnhancement(enhancementKey);
+        }, 120000);
+    }
+    
+    stopProgressiveEnhancement(enhancementKey) {
+        const interval = this.activeEnhancementChecks.get(enhancementKey);
+        if (interval) {
+            clearInterval(interval);
+            this.activeEnhancementChecks.delete(enhancementKey);
+            console.log(`[UI] Stopped progressive enhancement check for ${enhancementKey}`);
+        }
+    }
+    
+    notifyEnhancementReady(imdbId, subtitle) {
+        this.showNotification(
+            `🤖 AI-Enhanced Subtitle Ready for ${imdbId}`,
+            'The AI has improved your subtitle quality. It will automatically switch to the enhanced version.',
+            'success'
+        );
+    }
+
+    // Enhanced subtitle download with progressive enhancement
+    async downloadSubtitleWithEnhancement(url, imdbId, hash, language = 'tr') {
+        try {
+            // Start progressive enhancement check
+            this.startProgressiveEnhancement(imdbId, hash, language);
+            
+            // Download original subtitle
+            const response = await fetch(url);
+            const content = await response.text();
+            
+            this.showNotification(
+                `✅ Subtitle Downloaded`,
+                `Original subtitle loaded. AI enhancement is processing in background...`,
+                'info'
+            );
+            
+            return content;
+        } catch (error) {
+            console.error('Error downloading subtitle:', error);
+            this.showNotification(
+                `❌ Download Failed`,
+                `Failed to download subtitle: ${error.message}`,
+                'error'
+            );
+            return null;
+        }
+    }
+
+    // ...existing code...
+}
+
+// Global error handling
+window.addEventListener('error', function(event) {
+    console.error('Global error caught:', event.error);
+    
+    // Try to show notification if UI is initialized
+    if (window.stremioUI && typeof window.stremioUI.showNotification === 'function') {
+        window.stremioUI.showNotification('System error occurred - some features may not work properly', 'error');
+    }
+});
+
+window.addEventListener('unhandledrejection', function(event) {
+    console.error('Unhandled promise rejection:', event.reason);
+    
+    // Try to show notification if UI is initialized
+    if (window.stremioUI && typeof window.stremioUI.showNotification === 'function') {
+        window.stremioUI.showNotification('Network error occurred - retrying...', 'warning');
+    }
+});
+
+// Initialize the UI when DOM is ready
+async function initializeUI() {
+    if (window.stremioUI) {
+        console.log('UI already initialized');
+        return;
+    }
+    
+    try {
+        console.log('Initializing Stremio Addon UI...');
+        window.stremioUI = new StremioAddonUI();
+        console.log('Stremio Addon UI initialized successfully');
+        
+        // Initialize additional app features
+        await initializeApp();
+        
+        // Set up automatic updates
+        setupAutomaticUpdates();
+        
+    } catch (error) {
+        console.error('Failed to initialize UI:', error);
+        
+        // Show basic error message
+        const errorDiv = document.createElement('div');
+        errorDiv.style.cssText = 'position: fixed; top: 10px; right: 10px; background: #ff4444; color: white; padding: 10px; border-radius: 5px; z-index: 1000;';
+        errorDiv.textContent = 'UI initialization failed - please refresh the page';
+        document.body.appendChild(errorDiv);
+        
+        // Auto-hide after 5 seconds
+        setTimeout(() => {
+            if (errorDiv.parentNode) {
+                errorDiv.parentNode.removeChild(errorDiv);
+            }
+        }, 5000);
+    }
+}
+
+// Enhanced initialization
+async function initializeApp() {
+    console.log('Initializing application...');
+    
+    // Load settings
+    await window.stremioUI.loadSettings();
+    
+    // Check environment status
+    await window.stremioUI.checkEnvironmentStatus();
+    
+    // Start performance monitoring if enabled
+    const settings = await window.stremioUI.getSettings();
+    if (settings && settings.performanceMonitoring) {
+        window.stremioUI.startPerformanceMonitoring();
+    }
+    
+    // Test initial connections
+    await window.stremioUI.testAllConnections();
+    
+    console.log('Application initialized successfully');
+}
+
+// Set up automatic updates
+function setupAutomaticUpdates() {
+    // Auto-refresh settings every 30 seconds
+    setInterval(() => window.stremioUI.loadSettings(), 30000);
+    
+    // Update performance metrics every 5 seconds
+    setInterval(() => window.stremioUI.updatePerformanceMetrics(), 5000);
+    
+    // Check environment status every 60 seconds
+    setInterval(() => window.stremioUI.checkEnvironmentStatus(), 60000);
+    
+    console.log('Automatic updates configured');
+}
+
+document.addEventListener('DOMContentLoaded', initializeUI);
+
+// Fallback initialization if DOMContentLoaded already fired
+if (document.readyState === 'loading') {
+    // DOMContentLoaded has not fired yet
+    console.log('DOM is still loading...');
+} else {
+    // DOM is already loaded
+    console.log('DOM already loaded - Initializing immediately...');
+    initializeUI();
+}