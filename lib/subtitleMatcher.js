--- conflicted
+++ resolved
@@ -1786,51 +1786,995 @@
     }
 }
 
-// Function to initiate AI processing in the background (early start)
-async function initiateAIEnhancement(videoId) {
-    if (aiProcessingStatus.has(videoId)) {
-        console.log(`[AI Background] AI processing for ${videoId} already initiated.`);
-        return;
-    }
-
-    console.log(`[AI Background] Starting AI enhancement for ${videoId}`);
-    aiProcessingStatus.set(videoId, 'pending');
-
+// Helper function to get appropriate referer for different sources
+function getRefererForSource(source) {
+    switch (source) {
+        case 'subdl':
+            return 'https://subdl.com/';
+        case 'podnapisi':
+            return 'https://podnapisi.net/';
+        case 'opensubtitles':
+            return 'https://opensubtitles.com/';
+        default:
+            return 'https://stremio.com/';
+    }
+}
+
+// Enhanced decompression function for unknown formats with memory limits
+async function decompressUnknownFormat(response, originalUrl) {
+    const MAX_BUFFER_SIZE = 50 * 1024 * 1024; // 50MB limit
+    
     try {
-        // Find the best original subtitle to enhance
-        const originalSub = await findBestOriginalSubtitle(videoId);
-        if (!originalSub || !originalSub.content) {
-            throw new Error('Could not find suitable original subtitle to enhance.');
-        }
-
-        // Cache the original content for fallback
-        originalSubtitleCache.set(videoId, originalSub.content);
-
-        // Call the AI for correction
-        const correctedContent = await getAICorrectedSubtitleDirect(originalSub.content, { 
-            primaryLanguage: 'tr',
-            videoId: videoId 
+        const buffer = await response.buffer();
+        
+        // Check buffer size to prevent memory exhaustion
+        if (buffer.length > MAX_BUFFER_SIZE) {
+            console.log(`[SubtitleMatcher] Buffer too large: ${buffer.length} bytes, skipping`);
+            return null;
+        }
+        
+        console.log(`[SubtitleMatcher] Trying to decompress unknown format, buffer size: ${buffer.length}`);
+        console.log(`[SubtitleMatcher] Original URL: ${originalUrl}`);
+        console.log(`[SubtitleMatcher] Buffer first 20 bytes: ${buffer.slice(0, 20).toString('hex')}`);
+        
+        // Check if it's actually plain text first
+        try {
+            const plainText = buffer.toString('utf-8');
+            if (isValidSubtitleContent(plainText)) {
+                console.log(`[SubtitleMatcher] Content is valid plain text`);
+                return plainText;
+            }
+        } catch (e) {
+            console.log(`[SubtitleMatcher] Content is not plain text, trying decompression...`);
+        }
+        
+        // Try different decompression methods in order of likelihood
+        const decompressionMethods = [
+            {
+                name: 'ZIP',
+                method: () => decompressZipSubtitle({ buffer: () => Promise.resolve(buffer) }, originalUrl)
+            },
+            {
+                name: 'GZIP',
+                method: () => decompressGzipSubtitle({ buffer: () => Promise.resolve(buffer) })
+            },
+            {
+                name: 'Generic',
+                method: () => decompressSubtitleContent(buffer)
+            },
+            {
+                name: 'UTF-8',
+                method: () => buffer.toString('utf-8')
+            },
+            {
+                name: 'Latin1',
+                method: () => buffer.toString('latin1')
+            },
+            {
+                name: 'ASCII',
+                method: () => buffer.toString('ascii')
+            }
+        ];
+        
+        for (const { name, method } of decompressionMethods) {
+            try {
+                console.log(`[SubtitleMatcher] Trying ${name} decompression...`);
+                const result = await method();
+                
+                if (result && isValidSubtitleContent(result)) {
+                    console.log(`[SubtitleMatcher] ${name} decompression successful`);
+                    return result;
+                }
+            } catch (methodError) {
+                console.log(`[SubtitleMatcher] ${name} decompression failed:`, methodError.message);
+            }
+        }
+        
+        console.log(`[SubtitleMatcher] All decompression methods failed`);
+        return null;
+        
+    } catch (e) {
+        console.error(`[SubtitleMatcher] Error in decompressUnknownFormat:`, e);
+        return null;
+    }
+}
+
+// Enhanced RAR decompression function with comprehensive support
+async function decompressRarSubtitle(response, originalUrl) {
+    try {
+        const buffer = await response.buffer();
+        console.log(`[SubtitleMatcher] Processing RAR file, size: ${buffer.length}`);
+        console.log(`[SubtitleMatcher] RAR URL: ${originalUrl}`);
+        
+        // Check RAR signature patterns
+        const rarSignatures = [
+            // RAR 5.0 signature
+            { bytes: [0x52, 0x61, 0x72, 0x21, 0x1A, 0x07, 0x01, 0x00], name: 'RAR 5.0' },
+            // RAR 4.x signature
+            { bytes: [0x52, 0x61, 0x72, 0x21, 0x1A, 0x07, 0x00], name: 'RAR 4.x' },
+            // Generic RAR signature
+            { bytes: [0x52, 0x61, 0x72, 0x21], name: 'RAR Generic' }
+        ];
+        
+        let isValidRar = false;
+        let rarVersion = 'Unknown';
+        
+        for (const signature of rarSignatures) {
+            const match = signature.bytes.every((byte, index) => buffer[index] === byte);
+            if (match) {
+                isValidRar = true;
+                rarVersion = signature.name;
+                console.log(`[SubtitleMatcher] Detected ${rarVersion} file`);
+                break;
+            }
+        }
+        
+        if (isValidRar) {
+            console.log(`[SubtitleMatcher] Valid RAR file detected: ${rarVersion}`);
+            
+            // Try multiple RAR extraction methods
+            const extractionMethods = [
+                () => extractRarWithJavaScriptLibs(buffer),
+                () => extractRarWithUnrar(buffer),
+                () => extractRarWithNodeRar(buffer),
+                () => extractRarAsZip(buffer, originalUrl),
+                () => extractRarWithCustomParser(buffer),
+                () => extractRarAsPlainText(buffer)
+            ];
+            
+            for (const method of extractionMethods) {
+                try {
+                    const result = await method();
+                    if (result && isValidSubtitleContent(result)) {
+                        console.log(`[SubtitleMatcher] RAR extraction successful`);
+                        return result;
+                    }
+                } catch (methodError) {
+                    console.log(`[SubtitleMatcher] RAR extraction method failed:`, methodError.message);
+                    continue;
+                }
+            }
+        }
+        
+        // Fallback: try as ZIP (some RAR files are actually ZIP with .rar extension)
+        try {
+            const zipResult = await decompressZipSubtitle({ buffer: () => Promise.resolve(buffer) }, originalUrl);
+            if (zipResult) {
+                console.log(`[SubtitleMatcher] RAR file successfully processed as ZIP`);
+                return zipResult;
+            }
+        } catch (zipError) {
+            console.log(`[SubtitleMatcher] RAR file is not a ZIP file`);
+        }
+        
+        // Last resort: brute force text extraction
+        const textExtractionResult = await bruteForceTextExtraction(buffer);
+        if (textExtractionResult) {
+            console.log(`[SubtitleMatcher] RAR content extracted via brute force`);
+            return textExtractionResult;
+        }
+        
+        console.log(`[SubtitleMatcher] Failed to process RAR file`);
+        return null;
+        
+    } catch (e) {
+        console.error(`[SubtitleMatcher] Error processing RAR subtitle:`, e);
+        return null;
+    }
+}
+
+// Extract RAR using rar-stream and unrar-js libraries
+async function extractRarWithNodeRar(buffer) {
+    try {
+        // Try unrar-js first (Web Assembly based)
+        console.log(`[SubtitleMatcher] Attempting extraction with unrar-js`);
+        
+        try {
+            const { createExtractorFromData } = require('unrar-js');
+            
+            // Convert buffer to Uint8Array
+            const uint8Array = new Uint8Array(buffer);
+            
+            // Create extractor
+            const extractor = await createExtractorFromData({ data: uint8Array });
+            
+            // Get list of files
+            const list = extractor.getFileList();
+            
+            if (list && list.fileHeaders && list.fileHeaders.length > 0) {
+                console.log(`[SubtitleMatcher] unrar-js found ${list.fileHeaders.length} files`);
+                
+                // Priority order: SRT > ASS > VTT > SUB
+                const subtitlePriority = ['.srt', '.ass', '.ssa', '.vtt', '.sub', '.idx'];
+                for (const ext of subtitlePriority) {
+                    const file = list.fileHeaders.find(f => f.name.toLowerCase().endsWith(ext));
+                    if (file) {
+                        console.log(`[SubtitleMatcher] Extracting ${ext.toUpperCase()} file: ${file.name}`);
+                        
+                        // Extract file data
+                        const fileData = extractor.extractFile(file);
+                        if (fileData && fileData.length > 0) {
+                            const content = new TextDecoder('utf-8').decode(fileData);
+                            if (isValidSubtitleContent(content)) {
+                                console.log(`[SubtitleMatcher] Successfully extracted ${ext.toUpperCase()} content`);
+                                return content;
+                            }
+                        }
+                    }
+                }
+            }
+        } catch (unrarJsError) {
+            console.error(`[SubtitleMatcher] unrar-js extraction error:`, unrarJsError);
+        }
+        
+        // If unrar-js fails, try rar-stream as fallback
+        console.log(`[SubtitleMatcher] Attempting extraction with rar-stream`);
+        try {
+            const { Extract } = require('unrar');
+            
+            // Create extractor
+            const extractor = new Extract(buffer);
+            
+            // Get list of files
+            const list = extractor.getFileList();
+            
+            if (list && list.length > 0) {
+                console.log(`[SubtitleMatcher] rar-stream found ${list.length} files`);
+                
+                // Priority order: SRT > ASS > VTT > SUB
+                const subtitlePriority = ['.srt', '.ass', '.ssa', '.vtt', '.sub', '.idx'];
+                for (const ext of subtitlePriority) {
+                    const file = list.find(f => f.fileName.toLowerCase().endsWith(ext));
+                    if (file) {
+                        console.log(`[SubtitleMatcher] Extracting ${ext.toUpperCase()} file: ${file.fileName}`);
+                        
+                        // Extract file data
+                        const fileData = await extractor.extractFile(file);
+                        if (fileData && fileData.length > 0) {
+                            const content = new TextDecoder('utf-8').decode(fileData);
+                            if (isValidSubtitleContent(content)) {
+                                console.log(`[SubtitleMatcher] Successfully extracted ${ext.toUpperCase()} content`);
+                                return content;
+                            }
+                        }
+                    }
+                }
+            }
+        } catch (rarStreamError) {
+            console.error(`[SubtitleMatcher] rar-stream extraction error:`, rarStreamError);
+        }
+        
+        console.log(`[SubtitleMatcher] Failed to extract RAR content with node-rar`);
+        return null;
+        
+    } catch (e) {
+        console.error(`[SubtitleMatcher] Error in extractRarWithNodeRar:`, e);
+        return null;
+    }
+}
+
+// Enhanced subtitle content validation with comprehensive format checking
+function isValidSubtitleContent(content) {
+    try {
+        if (!content || typeof content !== 'string' || content.length < 10) {
+            return false;
+        }
+        
+        // Remove BOM and normalize
+        const cleanContent = content.replace(/^\uFEFF/, '').trim();
+        
+        // Check for common subtitle patterns
+        const hasTimeStamps = cleanContent.includes('-->');
+        const hasNumbers = /^\d+$/m.test(cleanContent);
+        const hasTimeFormat = /\d{2}:\d{2}:\d{2}[,\.]\d{3}/.test(cleanContent);
+        
+        // Check for SRT format
+        const srtPattern = /^\d+\s*\n\d{2}:\d{2}:\d{2}[,\.]\d{3}\s*-->\s*\d{2}:\d{2}:\d{2}[,\.]\d{3}/m;
+        const isSrt = srtPattern.test(cleanContent);
+        
+        // Check for VTT format
+        const vttPattern = /WEBVTT|^\d{2}:\d{2}:\d{2}\.\d{3}\s*-->\s*\d{2}:\d{2}:\d{2}\.\d{3}/m;
+        const isVtt = vttPattern.test(cleanContent);
+        
+        // Check for ASS format
+        const assPattern = /\[Script Info\]|\[V4\+ Styles\]|Dialogue:/i;
+        const isAss = assPattern.test(cleanContent);
+        
+        // Check for minimum content requirements
+        const lines = cleanContent.split('\n').filter(line => line.trim().length > 0);
+        const hasMinimumLines = lines.length >= 3;
+        
+        // Check for actual subtitle text (not just metadata)
+        const hasSubtitleText = lines.some(line => 
+            line.length > 5 && 
+            !line.match(/^\d+$/) && 
+            !line.includes('-->') && 
+            !line.match(/^\d{2}:\d{2}:\d{2}/) &&
+            !line.startsWith('[') &&
+            !line.startsWith('Dialogue:')
+        );
+        
+        const isValid = (hasTimeStamps && hasNumbers && hasTimeFormat && hasMinimumLines && hasSubtitleText) || 
+                       isSrt || isVtt || isAss;
+        
+        console.log(`[subtitleMatcher] Subtitle validation: isValid=${isValid}`);
+        
+        return isValid;
+        
+    } catch (e) {
+        console.error('[subtitleMatcher] Error validating subtitle content:', e);
+        return false;
+    }
+}
+
+// Enhanced subtitle format validation and conversion
+async function processSubtitleContent(content, format, source) {
+    try {
+        if (!content || content.length === 0) {
+            return null;
+        }
+        
+        console.log(`[subtitleMatcher] Processing ${format} subtitle content from ${source}`);
+        
+        // Clean and normalize content
+        let processedContent = content;
+        
+        // Remove BOM if present
+        if (processedContent.charCodeAt(0) === 0xFEFF) {
+            processedContent = processedContent.slice(1);
+        }
+        
+        // Normalize line endings
+        processedContent = processedContent.replace(/\r\n/g, '\n').replace(/\r/g, '\n');
+        
+        // Handle different subtitle formats
+        switch (format) {
+            case 'ass':
+                processedContent = await convertAssToSrt(processedContent);
+                break;
+            case 'vtt':
+                processedContent = await convertVttToSrt(processedContent);
+                break;
+            case 'srt':
+            default:
+                // Validate and fix SRT format
+                processedContent = await validateAndFixSrtFormat(processedContent);
+                break;
+        }
+        
+        // Final validation
+        if (!isValidSubtitleContent(processedContent)) {
+            console.log(`[subtitleMatcher] Final validation failed for ${source} subtitle`);
+            return null;
+        }
+        
+        console.log(`[subtitleMatcher] Successfully processed ${source} subtitle content`);
+        return processedContent;
+        
+    } catch (e) {
+        console.error(`[subtitleMatcher] Error processing subtitle content:`, e);
+        return null;
+    }
+}
+
+// Helper function to convert ASS/SSA to SRT
+async function convertAssToSrt(assContent) {
+    try {
+        console.log(`[subtitleMatcher] Converting ASS/SSA to SRT`);
+        
+        const lines = assContent.split('\n');
+        const srtLines = [];
+        let subtitleIndex = 1;
+        
+        for (const line of lines) {
+            // Look for dialogue lines in ASS format
+            if (line.startsWith('Dialogue:')) {
+                const parts = line.split(',');
+                if (parts.length >= 10) {
+                    const startTime = parts[1].trim();
+                    const endTime = parts[2].trim();
+                    const text = parts.slice(9).join(',').trim();
+                    
+                    // Convert ASS time format to SRT time format
+                    const srtStartTime = convertAssTimeToSrt(startTime);
+                    const srtEndTime = convertAssTimeToSrt(endTime);
+                    
+                    if (srtStartTime && srtEndTime && text) {
+                        srtLines.push(`${subtitleIndex}`);
+                        srtLines.push(`${srtStartTime} --> ${srtEndTime}`);
+                        srtLines.push(text.replace(/\\N/g, '\n')); // Replace ASS line breaks
+                        srtLines.push('');
+                        subtitleIndex++;
+                    }
+                }
+            }
+        }
+        
+        const srtContent = srtLines.join('\n');
+        console.log(`[subtitleMatcher] Converted ASS to SRT, ${subtitleIndex - 1} subtitles`);
+        return srtContent;
+        
+    } catch (e) {
+        console.error(`[subtitleMatcher] Error converting ASS to SRT:`, e);
+        return assContent; // Return original if conversion fails
+    }
+}
+
+// Helper function to convert VTT to SRT
+async function convertVttToSrt(vttContent) {
+    try {
+        console.log(`[subtitleMatcher] Converting VTT to SRT`);
+        
+        const lines = vttContent.split('\n');
+        const srtLines = [];
+        let subtitleIndex = 1;
+        let i = 0;
+        
+        // Skip VTT header
+        while (i < lines.length && !lines[i].includes('-->')) {
+            i++;
+        }
+        
+        while (i < lines.length) {
+            const line = lines[i].trim();
+            
+            if (line.includes('-->')) {
+                // Convert VTT time format to SRT time format
+                const srtTimeline = line.replace(/\./g, ','); // VTT uses dots, SRT uses commas
+                
+                srtLines.push(`${subtitleIndex}`);
+                srtLines.push(srtTimeline);
+                
+                // Get subtitle text
+                i++;
+                const textLines = [];
+                while (i < lines.length && lines[i].trim() !== '') {
+                    textLines.push(lines[i].trim());
+                    i++;
+                }
+                
+                srtLines.push(textLines.join('\n'));
+                srtLines.push('');
+                subtitleIndex++;
+            }
+            i++;
+        }
+        
+        const srtContent = srtLines.join('\n');
+        console.log(`[subtitleMatcher] Converted VTT to SRT, ${subtitleIndex - 1} subtitles`);
+        return srtContent;
+        
+    } catch (e) {
+        console.error(`[subtitleMatcher] Error converting VTT to SRT:`, e);
+        return vttContent; // Return original if conversion fails
+    }
+}
+
+// Helper function to convert ASS time format to SRT time format
+function convertAssTimeToSrt(assTime) {
+    try {
+        // ASS format: H:MM:SS.CC (centiseconds)
+        // SRT format: HH:MM:SS,mmm (milliseconds)
+        
+        const parts = assTime.split(':');
+        if (parts.length !== 3) return null;
+        
+        const hours = parts[0].padStart(2, '0');
+        const minutes = parts[1];
+        const secondsParts = parts[2].split('.');
+        const seconds = secondsParts[0];
+        const centiseconds = secondsParts[1] || '00';
+        
+        const milliseconds = (parseInt(centiseconds) * 10).toString().padStart(3, '0');
+        
+        return `${hours}:${minutes}:${seconds},${milliseconds}`;
+        
+    } catch (e) {
+        console.error(`[subtitleMatcher] Error converting ASS time:`, e);
+        return null;
+    }
+}
+
+// Helper function to validate and fix SRT format
+async function validateAndFixSrtFormat(srtContent) {
+    try {
+        console.log(`[subtitleMatcher] Validating and fixing SRT format`);
+        
+        const lines = srtContent.split('\n');
+        const fixedLines = [];
+        let currentSubtitleIndex = 1;
+        let i = 0;
+        
+        while (i < lines.length) {
+            const line = lines[i].trim();
+            
+            // Skip empty lines
+            if (line === '') {
+                i++;
+                continue;
+            }
+            
+            // Look for timing lines
+            if (line.includes('-->')) {
+                // Add subtitle index if missing
+                if (fixedLines.length === 0 || !fixedLines[fixedLines.length - 1].match(/^\d+$/)) {
+                    fixedLines.push(`${currentSubtitleIndex}`);
+                    currentSubtitleIndex++;
+                }
+                
+                // Fix timing format
+                const fixedTimeline = line.replace(/\./g, ',').replace(/(\d{2}:\d{2}:\d{2}),(\d{1,2})\s*-->\s*(\d{2}:\d{2}:\d{2}),(\d{1,2})/, 
+                    (match, start, startMs, end, endMs) => {
+                        const fixedStartMs = startMs.padEnd(3, '0');
+                        const fixedEndMs = endMs.padEnd(3, '0');
+                        return `${start},${fixedStartMs} --> ${end},${fixedEndMs}`;
+                    });
+                
+                fixedLines.push(fixedTimeline);
+                
+                // Get subtitle text
+                i++;
+                const textLines = [];
+                while (i < lines.length && lines[i].trim() !== '' && !lines[i].includes('-->')) {
+                    textLines.push(lines[i].trim());
+                    i++;
+                }
+                
+                if (textLines.length > 0) {
+                    fixedLines.push(textLines.join('\n'));
+                    fixedLines.push('');
+                }
+                
+                continue;
+            }
+            
+            // Handle subtitle index
+            if (line.match(/^\d+$/)) {
+                fixedLines.push(line);
+            }
+            
+            i++;
+        }
+        
+        const fixedContent = fixedLines.join('\n');
+        console.log(`[subtitleMatcher] SRT format validation complete`);
+        return fixedContent;
+        
+    } catch (e) {
+        console.error(`[subtitleMatcher] Error validating SRT format:`, e);
+        return srtContent; // Return original if validation fails
+    }
+}
+
+// --- Advanced AI Enhancement Logic (from subtitleMatcher_new.js) ---
+async function getAICorrectedSubtitleDirect(originalContent, options = {}) {
+    const startTime = Date.now();
+    console.log('[subtitleMatcher] Starting AI enhancement with 12-step analysis...');
+    
+    // Get settings from environment variables or options
+    const aiProvider = options.aiProvider || process.env.AI_PROVIDER || 'gemini';
+    const aiModel = options.aiModel || process.env.AI_MODEL || 'gemini-2.5-flash-lite-preview-06-17';
+    const correctionIntensity = parseInt(options.correctionIntensity || process.env.CORRECTION_INTENSITY || '7');
+    const aiTemperature = parseFloat(options.aiTemperature || process.env.AI_TEMPERATURE || '0.3');
+    const primaryLanguage = options.primaryLanguage || process.env.PRIMARY_LANGUAGE || 'tr';
+    
+    // Generate intensity-based prompt with comprehensive analysis
+    const intensityPrompts = {
+        1: 'MINIMAL CORRECTIONS: Apply only critical fixes (overlaps, negative durations)',
+        2: 'LIGHT CORRECTIONS: Fix basic timing issues and major sync problems',  
+        3: 'BASIC CORRECTIONS: Adjust obvious timing problems and reading speed issues',
+        4: 'STANDARD CORRECTIONS: Fix timing, reading speed, and scene transitions',
+        5: 'MODERATE CORRECTIONS: Comprehensive timing fixes with dialogue optimization',
+        6: 'ENHANCED CORRECTIONS: Full timing optimization with frame rate detection',
+        7: 'COMPREHENSIVE CORRECTIONS: Advanced timing analysis with linguistic optimization',
+        8: 'INTENSIVE CORRECTIONS: Deep analysis with cultural and linguistic adaptation',
+        9: 'MAXIMUM CORRECTIONS: Full AI-powered optimization with advanced heuristics',
+        10: 'AGGRESSIVE CORRECTIONS: Complete timing reconstruction with predictive analysis'
+    };
+    
+    // Build the comprehensive 12-step prompt
+    const basePrompt = `${intensityPrompts[correctionIntensity]}
+
+Fix subtitle timing synchronization issues in this ${getLanguageName(primaryLanguage)} SRT file using professional subtitle timing analysis:
+
+1. FRAME RATE ANALYSIS:
+   - Identify the likely frame rate (23.976 fps, 24 fps, 25 fps, 29.97 fps, 30 fps) by analyzing timestamp patterns and drift
+   - Calculate the frame rate conversion factor if needed
+   - Detect PAL/NTSC conversion artifacts in timing
+
+2. LINEAR TIMING DRIFT DETECTION:
+   - Analyze the first 10%, middle 50%, and last 10% of subtitles for timing consistency
+   - Detect if the file is consistently too fast or too slow throughout
+   - Calculate the drift coefficient (e.g., 1.04166 for 25fps→23.976fps conversion)
+
+3. DIALOGUE CADENCE AND SUBTITLE READING ANALYSIS:
+   - Optimize timing for ${getLanguageName(primaryLanguage)} subtitle reading patterns and comprehension speed
+   - Ensure subtitle timing allows adequate reading time for ${getLanguageName(primaryLanguage)} text
+   - Account for ${getLanguageName(primaryLanguage)} reading rhythm and text processing patterns
+   - Adjust for natural reading pauses between subtitle segments
+
+4. SCENE BREAK AND TRANSITION PRESERVATION:
+   - Identify scene changes (gaps >3 seconds between subtitles)
+   - Preserve natural scene transitions and fade-in/fade-out timing
+   - Maintain silence periods for dramatic effect
+   - Detect and preserve chapter/act boundaries
+
+5. MATHEMATICAL TIME TRANSFORMATION:
+   - If linear drift is detected, apply mathematical correction to ALL timestamps
+   - Use precise multiplication factors (e.g., ×0.95904 for 25fps→23.976fps)
+   - Ensure start and end times are both adjusted proportionally
+   - Maintain subtitle duration ratios
+
+6. SUBTITLE DURATION OPTIMIZATION:
+   - Ensure minimum subtitle duration of 0.8 seconds
+   - Ensure maximum subtitle duration of 6 seconds for readability
+   - Adjust overly short subtitles (<0.5 seconds) to minimum readable duration
+   - Split overly long subtitles (>7 seconds) if content allows
+
+7. OVERLAP AND GAP CORRECTION:
+   - Eliminate negative gaps (overlapping subtitles)
+   - Ensure minimum 0.1 second gap between consecutive subtitles
+   - Fix subtitles that start before the previous one ends
+   - Maintain natural flow between subtitle transitions
+
+8. READING SPEED OPTIMIZATION:
+   - Calculate characters per second (CPS) for each subtitle
+   - Ensure CPS stays between 15-20 for optimal ${getLanguageName(primaryLanguage)} reading speed
+   - Adjust timing for longer ${getLanguageName(primaryLanguage)} text to allow adequate reading time
+   - Account for ${getLanguageName(primaryLanguage)} text complexity and word structure
+
+9. PUNCTUATION AND BREATH TIMING:
+   - Add natural pauses after periods (minimum 0.3 seconds)
+   - Extend timing for question marks and exclamation marks
+   - Account for comma pauses in long sentences
+   - Adjust for ${getLanguageName(primaryLanguage)}-specific punctuation patterns
+
+10. AUDIO-VISUAL SYNC HEURISTICS:
+    - Estimate likely dialogue start/end based on subtitle content
+    - Adjust timing for action descriptions vs. dialogue
+    - Account for off-screen dialogue timing differences
+    - Preserve synchronization for sound effects and music cues
+
+11. CONSISTENCY VALIDATION:
+    - Ensure all timestamps are in ascending order
+    - Validate that no subtitle has negative duration
+    - Check for impossible time jumps (>30 seconds between adjacent subtitles)
+    - Verify subtitle numbering sequence
+
+12. QUALITY ASSURANCE:
+    - Perform final pass to ensure all corrections are applied
+    - Verify no subtitle timing conflicts remain
+    - Ensure smooth transition flow throughout the entire file
+    - Double-check mathematical precision of all time calculations
+
+CRITICAL RULES:
+- Do NOT add, remove, or rewrite any dialogue text
+- Only adjust timestamps for perfect sync
+- Preserve all subtitle numbers and text formatting
+- Return only the fully corrected subtitle file in exact SRT format
+- Do not add explanations, comments, or extra text
+- Ensure every timestamp change improves synchronization
+
+Subtitle file:
+${originalContent}`;
+
+    try {
+        let aiResponse;
+        // Try providers in order with fallback
+        switch (aiProvider) {
+            case 'openai':
+                aiResponse = await callOpenAI(basePrompt, aiModel, aiTemperature);
+                if (!aiResponse && process.env.CLAUDE_API_KEY) {
+                    console.log('[subtitleMatcher] OpenAI failed, trying Claude fallback...');
+                    aiResponse = await callClaude(basePrompt, 'claude-3-5-haiku-20241022', aiTemperature);
+                }
+                if (!aiResponse && process.env.GEMINI_API_KEY) {
+                    console.log('[subtitleMatcher] OpenAI and Claude failed, trying Gemini fallback...');
+                    aiResponse = await callGemini(basePrompt, 'gemini-2.0-flash-exp', aiTemperature);
+                }
+                break;
+            case 'claude':
+                aiResponse = await callClaude(basePrompt, aiModel, aiTemperature);
+                if (!aiResponse && process.env.OPENAI_API_KEY) {
+                    console.log('[subtitleMatcher] Claude failed, trying OpenAI fallback...');
+                    aiResponse = await callOpenAI(basePrompt, 'gpt-4o-mini', aiTemperature);
+                }
+                if (!aiResponse && process.env.GEMINI_API_KEY) {
+                    console.log('[subtitleMatcher] Claude and OpenAI failed, trying Gemini fallback...');
+                    aiResponse = await callGemini(basePrompt, 'gemini-2.0-flash-exp', aiTemperature);
+                }
+                break;
+            case 'gemini':
+            default:
+                aiResponse = await callGemini(basePrompt, aiModel, aiTemperature);
+                if (!aiResponse && process.env.OPENAI_API_KEY) {
+                    console.log('[subtitleMatcher] Gemini failed, trying OpenAI fallback...');
+                    aiResponse = await callOpenAI(basePrompt, 'gpt-4o-mini', aiTemperature);
+                }
+                if (!aiResponse && process.env.CLAUDE_API_KEY) {
+                    console.log('[subtitleMatcher] Gemini and OpenAI failed, trying Claude fallback...');
+                    aiResponse = await callClaude(basePrompt, 'claude-3-5-haiku-20241022', aiTemperature);
+                }
+                break;
+        }
+        if (aiResponse && aiResponse.length > 10) {
+            const duration = Date.now() - startTime;
+            console.log(`[subtitleMatcher] AI enhancement completed with ${aiProvider} in ${duration}ms`);
+            return aiResponse;
+        } else {
+            console.log('[subtitleMatcher] All AI providers failed, returning original content');
+            return originalContent;
+        }
+    } catch (err) {
+        console.error(`[subtitleMatcher] Error during ${aiProvider} AI correction:`, err);
+        return originalContent;
+    }
+}
+// --- End Advanced AI Enhancement Logic ---
+
+// Main function to get subtitle URLs for Stremio with proper priority system
+async function getSubtitleUrlsForStremio(imdbId, type, season, episode, language = 'tr', infoHash = null) {
+    try {
+        console.log(`[subtitleMatcher] Starting subtitle search for ${imdbId} (${type}) with hash: ${infoHash ? 'YES' : 'NO'}`);
+        
+        const subtitles = [];
+        
+        // ========================================
+        // PHASE 1: HASH-MATCHED SUBTITLES (PRIORITY 1)
+        // ========================================
+        if (infoHash) {
+            console.log(`[subtitleMatcher] PHASE 1: Searching for hash-matched subtitles with infoHash: ${infoHash}`);
+            
+            // Try hash-based search on all providers
+            const hashMatchedResults = await Promise.allSettled([
+                fetchSubdlSubtitle(imdbId, infoHash), // SubDL with hash
+                fetchPodnapisiSubtitle(imdbId, infoHash), // Podnapisi with hash
+                fetchOpenSubtitlesSubtitle(imdbId, infoHash) // OpenSubtitles with hash
+            ]);
+            
+            // Process hash-matched results
+            for (let i = 0; i < hashMatchedResults.length; i++) {
+                const result = hashMatchedResults[i];
+                const providerName = ['SubDL', 'Podnapisi', 'OpenSubtitles'][i];
+                
+                if (result.status === 'fulfilled' && result.value) {
+                    try {
+                        const content = await downloadAndProcessSubtitle(result.value, imdbId, providerName.toLowerCase());
+                        if (content && isValidSubtitleContent(content)) {
+                            console.log(`[subtitleMatcher] ✅ HASH-MATCHED subtitle found from ${providerName}`);
+                            subtitles.push({
+                                id: `hash-${providerName.toLowerCase()}-${imdbId}`,
+                                url: `data:text/plain;charset=utf-8,${encodeURIComponent(content)}`,
+                                name: `🎯 ${providerName} (Hash-Matched)`,
+                                lang: language,
+                                quality: 1000, // Highest priority
+                                behaviorHints: {
+                                    notWebReady: true,
+                                    hashMatched: true,
+                                    priority: 1
+                                }
+                            });
+                        }
+                    } catch (e) {
+                        console.warn(`[subtitleMatcher] Hash-matched processing failed for ${providerName}:`, e);
+                    }
+                }
+            }
+            
+            // If we found hash-matched subtitles, return them immediately
+            if (subtitles.length > 0) {
+                console.log(`[subtitleMatcher] ✅ Found ${subtitles.length} hash-matched subtitles, returning immediately`);
+                return subtitles;
+            }
+        }
+        
+        // ========================================
+        // PHASE 2: AI-ENHANCED SUBTITLES (PRIORITY 2)
+        // ========================================
+        console.log(`[subtitleMatcher] PHASE 2: Searching for AI-enhanced subtitles`);
+        
+        // Search all providers for regular subtitles
+        const providers = [
+            searchSubDL(imdbId, type, season, episode, language),
+            searchPodnapisi(imdbId, type, season, episode, language),
+            searchOpenSubtitles(imdbId, type, season, episode, language)
+        ];
+        
+        const results = await Promise.allSettled(providers);
+        const allSubtitles = [];
+        
+        // Collect results from all providers
+        results.forEach((result, index) => {
+            const providerName = ['SubDL', 'Podnapisi', 'OpenSubtitles'][index];
+            if (result.status === 'fulfilled' && result.value) {
+                allSubtitles.push(...result.value.map(sub => ({ ...sub, provider: providerName })));
+            } else {
+                console.warn(`[subtitleMatcher] Provider ${providerName} failed: ${result.reason}`);
+            }
         });
         
-        if (correctedContent && correctedContent.length > 10) {
-            console.log(`[AI Background] Caching completed AI subtitle for ${videoId}.`);
-            enhancedSubtitleCache.set(videoId, correctedContent);
-            aiProcessingStatus.set(videoId, 'completed');
-        } else {
-            throw new Error('AI processing returned no content.');
-        }
-    } catch (error) {
-        console.error(`[AI Background] Error during AI enhancement for ${videoId}:`, error.message);
-        aiProcessingStatus.set(videoId, 'failed');
-    }
-}
-
-// Function to wait for the enhanced subtitle with timeout
-async function waitForEnhancedSubtitle(videoId, timeoutMs = 15000) {
-    const startTime = Date.now();
-    const pollInterval = 1000; // Check every 1 second
-
-<<<<<<< HEAD
+        // Sort by quality score for AI processing
+        allSubtitles.sort((a, b) => (b.quality || 0) - (a.quality || 0));
+        
+        // Try AI enhancement on top subtitles
+        const aiEnabled = process.env.AI_ENABLED === 'true' && (process.env.GEMINI_API_KEY || process.env.OPENAI_API_KEY);
+        
+        if (aiEnabled && allSubtitles.length > 0) {
+            console.log(`[subtitleMatcher] Attempting AI enhancement on ${Math.min(3, allSubtitles.length)} best subtitles`);
+            
+            for (let i = 0; i < Math.min(3, allSubtitles.length); i++) {
+                const sub = allSubtitles[i];
+                try {
+                    console.log(`[subtitleMatcher] Downloading subtitle from ${sub.provider} for AI enhancement`);
+                    const originalContent = await downloadAndProcessSubtitle(sub.url, imdbId, sub.provider.toLowerCase());
+                    
+                    if (originalContent && isValidSubtitleContent(originalContent)) {
+                        console.log(`[subtitleMatcher] Applying AI enhancement to ${sub.provider} subtitle`);
+                        
+                        // Extract movie metadata for AI context
+                        const movieData = await getMovieMetadata(imdbId);
+                        
+                        // Apply AI enhancement with timeout
+                        const enhancedContent = await Promise.race([
+                            getAICorrectedSubtitleDirect(originalContent, {
+                                aiProvider: process.env.AI_PROVIDER || 'gemini',
+                                aiModel: process.env.AI_MODEL || 'gemini-2.5-flash-lite-preview-06-17',
+                                correctionIntensity: process.env.CORRECTION_INTENSITY || '7',
+                                aiTemperature: process.env.AI_TEMPERATURE || '0.3',
+                                primaryLanguage: process.env.PRIMARY_LANGUAGE || 'tr'
+                            }),
+                            new Promise((_, reject) => setTimeout(() => reject(new Error('AI timeout')), 30000))
+                        ]);
+                        
+                        if (enhancedContent && isValidSubtitleContent(enhancedContent)) {
+                            console.log(`[subtitleMatcher] ✅ AI-ENHANCED subtitle created from ${sub.provider}`);
+                            
+                            // Add both AI-enhanced and original versions
+                            subtitles.push({
+                                id: `ai-${sub.provider.toLowerCase()}-${imdbId}`,
+                                url: `data:text/plain;charset=utf-8,${encodeURIComponent(enhancedContent)}`,
+                                name: `🧠 ${sub.provider} (AI-Enhanced)`,
+                                lang: language,
+                                quality: 900 + i, // High priority with ranking
+                                behaviorHints: {
+                                    notWebReady: true,
+                                    aiEnhanced: true,
+                                    priority: 2
+                                }
+                            });
+                            
+                            // Add original as fallback
+                            subtitles.push({
+                                id: `original-${sub.provider.toLowerCase()}-${imdbId}`,
+                                url: `data:text/plain;charset=utf-8,${encodeURIComponent(originalContent)}`,
+                                name: `📄 ${sub.provider} (Original)`,
+                                lang: language,
+                                quality: 500 + i, // Lower priority
+                                behaviorHints: {
+                                    notWebReady: true,
+                                    original: true,
+                                    priority: 3
+                                }
+                            });
+                        } else {
+                            console.warn(`[subtitleMatcher] AI enhancement failed for ${sub.provider}, using original`);
+                            
+                            // AI failed, use original
+                            subtitles.push({
+                                id: `original-${sub.provider.toLowerCase()}-${imdbId}`,
+                                url: `data:text/plain;charset=utf-8,${encodeURIComponent(originalContent)}`,
+                                name: `📄 ${sub.provider} (Original)`,
+                                lang: language,
+                                quality: 500 + i,
+                                behaviorHints: {
+                                    notWebReady: true,
+                                    original: true,
+                                    priority: 3
+                                }
+                            });
+                        }
+                    }
+                } catch (e) {
+                    console.warn(`[subtitleMatcher] AI enhancement attempt failed for ${sub.provider}:`, e);
+                }
+            }
+        }
+        
+        // ========================================
+        // PHASE 3: ORIGINAL SUBTITLES (PRIORITY 3)
+        // ========================================
+        if (subtitles.length === 0) {
+            console.log(`[subtitleMatcher] PHASE 3: Fallback to original subtitles`);
+            
+            // If no AI-enhanced subtitles, add original subtitles
+            for (let i = 0; i < Math.min(5, allSubtitles.length); i++) {
+                const sub = allSubtitles[i];
+                try {
+                    const content = await downloadAndProcessSubtitle(sub.url, imdbId, sub.provider.toLowerCase());
+                    if (content && isValidSubtitleContent(content)) {
+                        subtitles.push({
+                            id: `fallback-${sub.provider.toLowerCase()}-${imdbId}`,
+                            url: `data:text/plain;charset=utf-8,${encodeURIComponent(content)}`,
+                            name: `📄 ${sub.provider} (Original)`,
+                            lang: language,
+                            quality: 400 + i,
+                            behaviorHints: {
+                                notWebReady: true,
+                                original: true,
+                                priority: 3
+                            }
+                        });
+                    }
+                } catch (e) {
+                    console.warn(`[subtitleMatcher] Original subtitle processing failed for ${sub.provider}:`, e);
+                }
+            }
+        }
+        
+        // Sort final results by quality (highest first)
+        subtitles.sort((a, b) => (b.quality || 0) - (a.quality || 0));
+        
+        console.log(`[subtitleMatcher] ✅ Final result: ${subtitles.length} subtitles found for ${imdbId}`);
+        subtitles.forEach(sub => {
+            console.log(`[subtitleMatcher] - ${sub.name} (Quality: ${sub.quality})`);
+        });
+        
+        return subtitles;
+        
+    } catch (e) {
+        console.error(`[subtitleMatcher] Error getting subtitles:`, e);
+        return [];
+    }
+}
+
+// Cache management functions
+const cache = new Map();
+
+async function getCache(key) {
+    const item = cache.get(key);
+    if (item && item.expires > Date.now()) {
+        return item.data;
+    }
+    cache.delete(key);
+    return null;
+}
+
+async function setCache(key, data, ttlSeconds = 3600) {
+    cache.set(key, {
+        data: data,
+        expires: Date.now() + (ttlSeconds * 1000)
+    });
+}
+
+// In-memory caches for subtitle content
+const subtitleCache = new Map();
+const progressiveSubtitleCache = new Map();
+const aiEnhancementStatus = new Map();
+
+// Function to get cached subtitle content
+function getCachedSubtitleContent(videoId, source) {
+    const cacheKey = `${videoId}-${source}`;
+    return subtitleCache.get(cacheKey) || null;
+}
+
+// Function to set cached subtitle content
+function setCachedSubtitleContent(videoId, source, content) {
+    const cacheKey = `${videoId}-${source}`;
+    subtitleCache.set(cacheKey, content);
+}
+
+// Function to get progressive subtitle content
+function getProgressiveSubtitleContent(videoId, source) {
+    const cacheKey = `${videoId}-${source}`;
+    return progressiveSubtitleCache.get(cacheKey) || null;
+}
+
+// Function to set progressive subtitle content
+function setProgressiveSubtitleContent(videoId, source, content) {
+    const cacheKey = `${videoId}-${source}`;
+    progressiveSubtitleCache.set(cacheKey, content);
+}
+
 // AI Processing Cache and Background Processing System
 const aiProcessingStatus = new Map(); // Stores: 'pending', 'completed', 'failed'
 const enhancedSubtitleCache = new Map();
@@ -2011,12 +2955,4 @@
     searchByHash,
     findBestOriginalSubtitle,
     downloadAndProcessSubtitle
-};
-=======
-    while (Date.now() - startTime < timeoutMs) {
-        const status = aiProcessingStatus.get(videoId);
-
-        if (status === 'completed') {
-            const content = enhancedSubtitleCache.get(videoId);
-            if
->>>>>>> 3f2b64b4
+};