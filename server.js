--- conflicted
+++ resolved
@@ -10,16 +10,12 @@
     getCachedSubtitleContent,
     getProgressiveSubtitleContent,
     getAiEnhancementStatus,
-<<<<<<< HEAD
     // New AI processing functions
     initiateAIEnhancement,
     waitForEnhancedSubtitle,
     searchByHash,
     findBestOriginalSubtitle,
     downloadAndProcessSubtitle
-=======
-    getAICorrectedSubtitle
->>>>>>> 3f2b64b4
 } = require('./lib/subtitleMatcher');
 const { streamEnricher, getEnrichedStreams } = require('./lib/streamEnricher');
 const { initializeStreamingProviders, streamingManager } = require('./lib/streamingProviderManager');
@@ -28,11 +24,7 @@
 // Get the AI enhancement status map
 const aiEnhancementStatus = getAiEnhancementStatus();
 
-<<<<<<< HEAD
 console.log("Starting Stremio AI Subtitle Addon v2.10.1 - Realistic AI Enhancement with Multiple Options...");
-=======
-console.log("Starting Stremio AI Subtitle Addon v2.9.2 - Merged & Enhanced...");
->>>>>>> 3f2b64b4
 
 // Initialize Express app
 const app = express();
@@ -246,7 +238,6 @@
     const language = 'tr';
     const imdbId = args.id;
 
-<<<<<<< HEAD
     // 1. Try hash-matched subtitles first for perfect sync
     if (infoHash) {
         console.log(`[Handler] Searching for hash-matched subtitles for ${imdbId} with hash ${infoHash}`);
@@ -254,19 +245,9 @@
         if (hashSubs && hashSubs.length > 0) {
             console.log(`[Handler] Found hash-matched subtitle for ${imdbId}`);
             return { subtitles: [hashSubs[0]] };
-=======
-    try {
-        // 1. Try hash-matched subtitles first
-        if (infoHash) {
-            const hashSubs = await getSubtitleUrlsForStremio(imdbId, type, season, episode, language, infoHash);
-            if (hashSubs && hashSubs.length > 0) {
-                console.log(`[Handler] Found hash-matched subtitle for ${imdbId}`);
-                return { subtitles: [hashSubs[0]] };
-            }
->>>>>>> 3f2b64b4
-        }
-
-<<<<<<< HEAD
+        }
+    }
+
     // 2. Get original subtitles and offer both original and AI-enhanced options
     const originalSubs = await findBestOriginalSubtitle(imdbId, season, episode, language);
     
@@ -309,64 +290,6 @@
     
     console.log(`[Handler] No subtitles found for ${imdbId}`);
     return { subtitles: [] };
-=======
-        // 2. No hash match, try to get AI-enhanced subtitle (wait up to 15 seconds)
-        const AI_WAIT_TIMEOUT = 15000;
-        let aiSubtitle = null;
-        let aiError = null;
-        const aiPromise = (async () => {
-            try {
-                // Get best original subtitle
-                const originals = await getSubtitleUrlsForStremio(imdbId, type, season, episode, language);
-                if (originals && originals.length > 0) {
-                    const originalContent = await downloadAndProcessSubtitle(originals[0].url, imdbId, originals[0].name);
-                    if (originalContent) {
-                        const enhancedContent = await getAICorrectedSubtitleDirect(originalContent, { primaryLanguage: language });
-                        if (enhancedContent && enhancedContent.length > 10) {
-                            aiSubtitle = [{
-                                id: `ai-enhanced-${imdbId}`,
-                                lang: language,
-                                url: `data:text/plain;charset=utf-8,${encodeURIComponent(enhancedContent)}`,
-                                name: 'Turkish (AI Enhanced)'
-                            }];
-                        }
-                    }
-                }
-            } catch (err) {
-                aiError = err;
-            }
-        })();
-        
-        // Wait for AI or timeout
-        await Promise.race([
-            aiPromise,
-            new Promise(resolve => setTimeout(resolve, AI_WAIT_TIMEOUT))
-        ]);
-        
-        if (aiSubtitle) {
-            console.log(`[Handler] Serving AI-enhanced subtitle for ${imdbId}`);
-            return { subtitles: aiSubtitle };
-        }
-        
-        if (aiError) {
-            console.warn(`[Handler] AI enhancement error:`, aiError);
-        }
-        
-        // 3. Fallback to best original
-        const originals = await getSubtitleUrlsForStremio(imdbId, type, season, episode, language);
-        if (originals && originals.length > 0) {
-            console.log(`[Handler] Serving best original subtitle for ${imdbId}`);
-            return { subtitles: [originals[0]] };
-        }
-        
-        console.log(`[Handler] No subtitles found for ${imdbId}`);
-        return { subtitles: [] };
-        
-    } catch (error) {
-        console.error("[Handler] Error in subtitle handler:", error);
-        return { subtitles: [] };
-    }
->>>>>>> 3f2b64b4
 };
 
 // Enhanced stream handler with better error handling
@@ -645,49 +568,31 @@
         }
     }
 
-    try {
-        // Handle progressive AI-enhanced subtitles
-        if (progressive === 'true' && source) {
-            const baseSource = source.replace('-ai', ''); // Remove -ai suffix to get base source
-            console.log(`[SRT Endpoint] Progressive request for ${baseSource}, checking AI enhancement status...`);
+    // Handle progressive AI-enhanced subtitles
+    if (progressive === 'true' && source) {
+        const baseSource = source.replace('-ai', ''); // Remove -ai suffix to get base source
+        console.log(`[SRT Endpoint] Progressive request for ${baseSource}, checking AI enhancement status...`);
+        
+        const progressiveContent = getProgressiveSubtitleContent(videoId, baseSource);
+        if (progressiveContent) {
+            const enhancementKey = `${videoId}-${baseSource}-ai`;
+            const aiStatus = aiEnhancementStatus.get(enhancementKey);
+            const isAiEnhanced = aiStatus === 'completed';
             
-            const progressiveContent = getProgressiveSubtitleContent(videoId, baseSource);
-            if (progressiveContent) {
-                const enhancementKey = `${videoId}-${baseSource}-ai`;
-                const aiStatus = aiEnhancementStatus.get(enhancementKey);
-                const isAiEnhanced = aiStatus === 'completed';
-                
-                console.log(`[SRT Endpoint] Serving ${isAiEnhanced ? 'AI-enhanced' : 'original'} progressive subtitle for ${baseSource} (AI status: ${aiStatus})`);
-                res.setHeader('Content-Type', 'text/plain; charset=utf-8');
-                res.setHeader('Content-Disposition', `attachment; filename="${videoId}_${language}_${isAiEnhanced ? 'ai' : 'original'}.srt"`);
-                res.setHeader('X-AI-Enhanced', isAiEnhanced ? 'true' : 'false');
-                res.setHeader('X-AI-Status', aiStatus || 'unknown');
-                res.send(progressiveContent);
-                return;
-            } else {
-                console.log(`[SRT Endpoint] No progressive content found for ${baseSource}, falling back to traditional method`);
-            }
-        }
-
-<<<<<<< HEAD
-    // ...existing code...
-
-    // If we have a specific source (subdl, podnapisi, opensubtitles), serve the cached content
-    if (source && (source === 'subdl' || source === 'podnapisi' || source === 'opensubtitles' || 
-                   source === 'subdl-original' || source === 'podnapisi-original' || source === 'opensubtitles-original' || 
-                   source === 'subdl-error' || source === 'subdl-hash' || source === 'subdl-ai' || 
-                   source === 'podnapisi-ai' || source === 'podnapisi-hash' || 
-                   source === 'opensubtitles-ai' || source === 'opensubtitles-hash')) {
-        const cachedContent = getCachedSubtitleContent(videoId, source);
-        if (cachedContent) {
-            console.log(`[SRT Endpoint] Serving cached ${source} subtitle for ${videoId}`);
+            console.log(`[SRT Endpoint] Serving ${isAiEnhanced ? 'AI-enhanced' : 'original'} progressive subtitle for ${baseSource} (AI status: ${aiStatus})`);
             res.setHeader('Content-Type', 'text/plain; charset=utf-8');
-            res.setHeader('Content-Disposition', `attachment; filename="${videoId}_${language}_${source}.srt"`);
-            res.send(cachedContent);
+            res.setHeader('Content-Disposition', `attachment; filename="${videoId}_${language}_${isAiEnhanced ? 'ai' : 'original'}.srt"`);
+            res.setHeader('X-AI-Enhanced', isAiEnhanced ? 'true' : 'false');
+            res.setHeader('X-AI-Status', aiStatus || 'unknown');
+            res.send(progressiveContent);
             return;
         } else {
-            console.log(`[SRT Endpoint] No cached content found for ${videoId} from ${source}`);
-=======
+            console.log(`[SRT Endpoint] No progressive content found for ${baseSource}, falling back to traditional method`);
+        }
+    }
+
+    // ...existing code...
+
         // If we have a specific source, serve the cached content
         if (source && (source === 'subdl' || source === 'podnapisi' || source === 'opensubtitles' || 
                        source === 'subdl-original' || source === 'podnapisi-original' || source === 'opensubtitles-original' || 
@@ -704,7 +609,6 @@
             } else {
                 console.log(`[SRT Endpoint] No cached content found for ${videoId} from ${source}`);
             }
->>>>>>> 3f2b64b4
         }
 
         // If in test mode (no API keys), return a sample subtitle
@@ -751,26 +655,12 @@
             return;
         }
 
-        // Try to use the clean version's getAICorrectedSubtitle function if available
-        if (typeof getAICorrectedSubtitle === 'function') {
-            console.log(`[SRT Endpoint] Using clean version's getAICorrectedSubtitle for ${videoId}`);
-            const correctedContent = await getAICorrectedSubtitle(videoId, language);
-            if (correctedContent) {
-                res.setHeader('Content-Type', 'text/plain; charset=utf-8');
-                res.setHeader('Content-Disposition', `attachment; filename="${videoId}_${language}.srt"`);
-                res.send(correctedContent);
-                return;
-            }
-        }
-
-        // Final fallback
-        console.error(`[SRT Endpoint] No subtitle found for ${videoId} and no fallback requested.`);
-        res.status(404).send('Subtitle not found.');
-        
-    } catch (error) {
-        console.error(`[SRT Endpoint] Error processing subtitle request:`, error);
-        res.status(500).send('Error processing subtitle request.');
-    }
+    // The logic for fetching and correcting subtitles should be handled by the main subtitle handler,
+    // which calls getSubtitleUrlsForStremio. This endpoint should only serve cached content.
+    // The incorrect call to getAICorrectedSubtitle has been removed.
+    
+    console.error(`[SRT Endpoint] No cached subtitle found for ${videoId} and no fallback requested.`);
+    res.status(404).send('Subtitle not found.');
 });
 
 // Enhanced subtitle status endpoint
